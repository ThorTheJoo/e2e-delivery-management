--- conflicted
+++ resolved
@@ -85,21 +85,6 @@
       return;
     }
 
-<<<<<<< HEAD
-    // Tabs
-    function _initTabs(){
-        const buttons = Array.from(document.querySelectorAll('.top-tabs-section .tab-btn'));
-        const panes = Array.from(document.querySelectorAll('.tab-content-area .tab-content'));
-        if(!buttons.length || !panes.length) return;
-
-        function activate(id){
-            buttons.forEach(b => b.classList.toggle('active', b.dataset.tab === id));
-            panes.forEach(p => {
-                const active = p.id === id;
-                p.classList.toggle('active', active);
-                p.style.display = active ? 'block' : 'none';
-            });
-=======
     // Mark as initialized
     sidebarMenu.dataset.hierarchicalInitialized = 'true';
 
@@ -164,7 +149,6 @@
           if (tabButton) {
             tabButton.click();
           }
->>>>>>> 5567ac12
         }
       }
     });
@@ -464,86 +448,6 @@
   return null;
 }
 
-<<<<<<< HEAD
-function _mapSpecSyncToCapabilities(items) {
-    const countsByCapability = {};
-    const assignments = [];
-    let unmapped = 0;
-    const seenLocal = new Set();
-    items.forEach(item => {
-        const capName = (item.capability || '').toString();
-        const func = (item.functionName || '').toString();
-        const vert = (item.vertical || '').toString();
-        const candidates = [capName, func, vert].filter(Boolean);
-        let capId = null;
-        for(const c of candidates){
-            capId = resolveCapabilityIdFromText(c);
-            if(capId) break;
-        }
-        // Domain-guided fallback (very light-touch)
-        if(!capId){
-            const domain = (item.domain || '').toString();
-            if(/integration/i.test(domain)) capId = /workflow|orchestr/i.test(func) ? 'bpm-workflow' : /api|rest|soap|graphql/i.test(func) ? 'api-mgmt' : null;
-            if(/resource/i.test(domain) && /lifecycle|resource/i.test(func)) capId = capId || 'resource-lifecycle-mgmt';
-        }
-        if (capId) {
-            const rid = String(item.rephrasedRequirementId || item.sourceRequirementId || Math.random());
-            const key = `${capId}||${rid}`;
-            if(!seenLocal.has(key)){
-                seenLocal.add(key);
-            countsByCapability[capId] = (countsByCapability[capId] || 0) + 1;
-                assignments.push({ requirementId: rid, capabilityId: capId });
-            }
-        } else {
-            unmapped++;
-        }
-    });
-    return { countsByCapability, assignments, unmapped };
-}
-
-// Build counts keyed by imported domain/capability strings, then map to element IDs
-function mapSpecSyncByImportedCapabilities(items){
-    const countsByCapability = {};
-    const assignments = [];
-    let unmapped = 0;
-    const seenLocal = new Set();
-
-    // Build an ID map on the fly from current DOM labels:
-    const labelToId = new Map();
-    document.querySelectorAll('.capability-item').forEach(ci => {
-        const input = ci.querySelector('input[type="checkbox"]');
-        const label = ci.querySelector('label');
-        if(!input || !label) return;
-        const id = input.id || input.getAttribute('id') || label.getAttribute('for');
-        const name = (label.textContent || '').trim().toLowerCase();
-        if(id && name){ labelToId.set(name, id); }
-    });
-
-    const normalize = s => String(s||'').trim().toLowerCase();
-    const generateCapabilityIdFromName = (name)=> `imported-${normalize(name).replace(/[^a-z0-9]+/g,'-').replace(/^-|-$/g,'')}`;
-
-    items.forEach(item => {
-        const capName = normalize(item.capability); // now equal to AF L2
-        const af2Name = normalize(item.afLevel2);
-        const funcName = normalize(item.functionName);
-        const _domain = normalize(item.domain);
-
-        let capId = null;
-        // Prefer exact label matches first
-        if(capName && labelToId.has(capName)) capId = labelToId.get(capName);
-        // Fallback to AF Level 2 or function name matching label text
-        if(!capId && af2Name && labelToId.has(af2Name)) capId = labelToId.get(af2Name);
-        if(!capId && funcName && labelToId.has(funcName)) capId = labelToId.get(funcName);
-
-        // No heuristics: we only trust AF L2/capability text now
-
-        // If still not found, create a dynamic id from AF L2 or capability text so it can be rendered and counted
-        if(!capId){
-            const basis = af2Name || capName || 'capability';
-            capId = generateCapabilityIdFromName(basis);
-            unmapped++;
-        }
-=======
 function mapSpecSyncToCapabilities(items) {
   const countsByCapability = {};
   const assignments = [];
@@ -636,7 +540,6 @@
       capId = generateCapabilityIdFromName(basis);
       unmapped++;
     }
->>>>>>> 5567ac12
 
     if (capId) {
       const rid = String(item.rephrasedRequirementId || item.sourceRequirementId || Math.random());
@@ -953,71 +856,6 @@
 }
 
 // ===== SpecSync Integration (Import → Map → Render) =====
-<<<<<<< HEAD
-function computeSpecSyncEffortOverlay(state){
-    // Simple effort model: per requirement split across roles
-    // BA:0.5, SA:0.5, DEV:1, QA:0.5 person-days
-    const items = Array.isArray(state?.items) ? state.items : [];
-    const count = items.length;
-    const overlay = {
-        ba: Math.round(count * 0.5),
-        sa: Math.round(count * 0.5),
-        dev: Math.round(count * 1.0),
-        qa: Math.round(count * 0.5)
-    };
-    overlay.total = overlay.ba + overlay.sa + overlay.dev + overlay.qa;
-    return overlay;
-}
-
-function saveSpecSyncData(state){
-    try{
-        localStorage.setItem('specsync-data', JSON.stringify(state));
-    }catch(err){ console.warn('Failed saving SpecSync data', err); }
-}
-
-function _loadSpecSyncData(){
-    try{
-        const raw = localStorage.getItem('specsync-data');
-        return raw ? JSON.parse(raw) : null;
-    }catch(err){ console.warn('Failed loading SpecSync data', err); return null; }
-}
-
-function parseCSVToSpecSyncItems(text){
-    const lines = text.split(/\r?\n/).filter(l => l.trim().length);
-    if(lines.length === 0) return [];
-    const headers = lines[0].split(',').map(h => h.trim().replace(/^"|"$/g,''));
-    const norm = (s)=> String(s||'').toLowerCase().replace(/[^a-z0-9]/g,'');
-    const headerMap = new Map();
-    headers.forEach((h,i)=> headerMap.set(norm(h), i));
-    const findIndex = (nameVariants)=>{
-        for(const n of nameVariants){ const i = headerMap.get(norm(n)); if(typeof i === 'number') return i; }
-        return -1;
-    };
-    const iReqId = findIndex(['Rephrased Requirement ID','Rephrased-Requirement-ID','RephrasedRequirementId','RequirementId']);
-    const iSrcId = findIndex(['Source Requirement ID','Source-Requirement-ID','SourceRequirementId']);
-    const iDomain = findIndex(['Rephrased Domain','Rephrased- Domain','Rephrased - Domain','Domain']);
-    const iVertical = findIndex(['Rephrased Vertical','Rephrased- Vertical','Rephrased - Vertical','Vertical']);
-    const iFunc = findIndex(['Rephrased Function Name','Rephrased- Function Name','Rephrased - Function Name','Function Name','Function']);
-    const iAf2  = findIndex(['Rephrased AF Lev.2','Rephrased AF Lev. 2','AF Lev.2','AF Level 2','Architecture Framework Level 2']);
-    const iCap = findIndex(['Reference Capability','Reference- Capability','Reference - Capability','Capability','Reference Capability Description']);
-    // Tag columns (collect uniques across any that exist)
-    const iTags = findIndex(['Tags','Tag','Matching Tags']);
-    const iCommon = [1,2,3,4,5].map(n => findIndex([`Common Tag ${n}`, `CommonTag${n}`]));
-    const iAdditional = Array.from({length:10}, (_,i)=> i+1).map(n => findIndex([`Additional Tag ${n}`, `AdditionalTag${n}`]));
-    const items = [];
-    for(let r = 1; r < lines.length; r++){
-        const cols = [];
-        let cur = '';
-        let inQ = false;
-        for(let c=0;c<lines[r].length;c++){
-            const ch = lines[r][c];
-            if(ch === '"'){
-                if(inQ && lines[r][c+1] === '"'){ cur += '"'; c++; }
-                else inQ = !inQ;
-            }else if(ch === ',' && !inQ){ cols.push(cur); cur=''; }
-            else cur += ch;
-        }
-=======
 function computeSpecSyncEffortOverlay(state) {
   // Simple effort model: per requirement split across roles
   // BA:0.5, SA:0.5, DEV:1, QA:0.5 person-days
@@ -1131,7 +969,6 @@
           c++;
         } else inQ = !inQ;
       } else if (ch === ',' && !inQ) {
->>>>>>> 5567ac12
         cols.push(cur);
         cur = '';
       } else cur += ch;
@@ -1151,59 +988,6 @@
     iCommon.forEach((i) => {
       if (i >= 0) tagVals.push(get(i));
     });
-<<<<<<< HEAD
-    return {
-        fileName: fileName || 'SpecSync Import',
-        importedAt: Date.now(),
-        includeInEstimates: true,
-        counts,
-        items
-    };
-}
-
-function initializeSpecSyncIntegration(){
-    ensureSpecSyncStyles();
-    const importBtn = document.getElementById('importSpecSync');
-    const clearBtn = document.getElementById('clearSpecSync');
-    const fileInput = document.getElementById('specSyncFile');
-    const summary = document.getElementById('specSyncSummary');
-
-    function setSummaryText(_text){ /* no-op: suppress header summary text */ if(summary) summary.textContent = ''; }
-
-    // Ensure delegated fallback binding (survives DOM replacements)
-    bindSpecSyncDelegatedHandlers();
-
-    // Reset any prior UI remnants on page load (do not auto-restore saved data)
-    resetSpecSyncUI(setSummaryText);
-    // Default: collapse all domain groups on load for clearer overview
-    collapseAllDomainGroups();
-
-    // Capture baseline domain options as reference (TMF defaults in the page)
-    const sel = document.getElementById('domainFilter');
-    if(sel && !window.__baseDomainOptions){
-        window.__baseDomainOptions = Array.from(sel.options)
-            .filter(o => (o.value||'') !== 'all')
-            .map(o => o.textContent || '').filter(Boolean);
-    }
-
-    // Live counter updates on any capability selection change
-    if(!window.__capabilityChangeBound){
-        window.__capabilityChangeBound = true;
-        document.addEventListener('change', (e)=>{
-            if(e.target && e.target.matches && e.target.matches('.capability-item input[type="checkbox"]')){
-                window.updateDomainCounts && window.updateDomainCounts();
-            }
-        });
-    }
-
-    // Delegated collapsible toggles for all domain headers (static and dynamic)
-    if(!window.__domainCollapseBound){
-        window.__domainCollapseBound = true;
-        document.addEventListener('click', (e)=>{
-            const header = e.target.closest && e.target.closest('.domain-header');
-            if(header && header.parentElement && header.parentElement.classList.contains('domain-group')){
-                header.parentElement.classList.toggle('collapsed');
-=======
     iAdditional.forEach((i) => {
       if (i >= 0) tagVals.push(get(i));
     });
@@ -1329,7 +1113,6 @@
           } else if (/\.xlsx?$/i.test(file.name)) {
             if (typeof XLSX === 'undefined') {
               throw new Error('Excel reader not available');
->>>>>>> 5567ac12
             }
             const data = new Uint8Array(reader.result);
             const workbook = XLSX.read(data, { type: 'array' });
@@ -1719,54 +1502,6 @@
     toggle.checked = templateData.markets.includes(label);
   });
 
-<<<<<<< HEAD
-function _applyTemplateData(templateData) {
-    // Apply capabilities
-    templateData.capabilities.forEach(capability => {
-        const checkbox = document.getElementById(capability) || document.getElementById(`capability-${capability}`);
-        if (checkbox) checkbox.checked = true;
-    });
-    
-    // Apply processes
-    templateData.processes.forEach(process => {
-        const checkbox = document.getElementById(process);
-        if (checkbox) checkbox.checked = true;
-    });
-    
-    // Apply strategies
-    const strategyTags = document.querySelectorAll('.strategy-tags .tag');
-    strategyTags.forEach(tag => {
-        if (templateData.strategies.includes(tag.textContent)) {
-            tag.classList.add('active');
-        }
-    });
-    
-    // Apply markets
-    const marketToggles = document.querySelectorAll('.market-toggles input[type="checkbox"]');
-    marketToggles.forEach(toggle => {
-        const label = toggle.parentElement.querySelector('span').textContent;
-        toggle.checked = templateData.markets.includes(label);
-    });
-    
-    // Update estimates
-    updateEstimates();
-}
-
-// Dashboard Updates
-function _updateDashboardMetrics() {
-    // Simulate real-time metric updates
-    const metricValues = document.querySelectorAll('.metric-value');
-    
-    metricValues.forEach(metric => {
-        const currentValue = parseInt(metric.textContent);
-        if (!isNaN(currentValue)) {
-            // Add some random variation for demo purposes
-            const variation = Math.floor(Math.random() * 3) - 1; // -1, 0, or 1
-            const newValue = Math.max(0, currentValue + variation);
-            metric.textContent = newValue;
-        }
-    });
-=======
   // Update estimates
   updateEstimates();
 }
@@ -1785,7 +1520,6 @@
       metric.textContent = newValue;
     }
   });
->>>>>>> 5567ac12
 }
 
 // Notification System
@@ -1837,17 +1571,6 @@
 }
 
 // Initial Data Loading
-<<<<<<< HEAD
-function _loadInitialData() {
-    // Load initial estimates
-    updateEstimates();
-    
-    // Set up CR simulator
-    setupCRSimulator();
-    
-    // Initialize domain counts
-    updateDomainCounts();
-=======
 function loadInitialData() {
   // Load initial estimates
   updateEstimates();
@@ -1857,7 +1580,6 @@
 
   // Initialize domain counts
   updateDomainCounts();
->>>>>>> 5567ac12
 }
 
 // CR Simulator Setup
@@ -1926,38 +1648,6 @@
 document.head.appendChild(style);
 
 // BOM Functionality
-<<<<<<< HEAD
-function _setupBOMFunctionality() {
-    // BOM generation button
-    const generateBOMBtn = document.getElementById('generateBOM');
-    if (generateBOMBtn) {
-        generateBOMBtn.addEventListener('click', generateBOM);
-    }
-    
-    // BOM export button
-    const exportBOMBtn = document.getElementById('exportBOM');
-    if (exportBOMBtn) {
-        exportBOMBtn.addEventListener('click', exportBOM);
-    }
-    
-    // Add service specification button
-    const addServiceSpecBtn = document.getElementById('addServiceSpec');
-    if (addServiceSpecBtn) {
-        addServiceSpecBtn.addEventListener('click', addServiceSpecification);
-    }
-    
-    // Add resource specification button
-    const addResourceSpecBtn = document.getElementById('addResourceSpec');
-    if (addResourceSpecBtn) {
-        addResourceSpecBtn.addEventListener('click', addResourceSpecification);
-    }
-    
-    // Set up service and resource item interactions
-    setupBOMItemInteractions();
-    
-    // Initialize BOM with default data
-    initializeBOM();
-=======
 function setupBOMFunctionality() {
   // BOM generation button
   const generateBOMBtn = document.getElementById('generateBOM');
@@ -1988,7 +1678,6 @@
 
   // Initialize BOM with default data
   initializeBOM();
->>>>>>> 5567ac12
 }
 
 function generateBOM() {
@@ -2165,254 +1854,6 @@
 }
 
 function generateBOMCSV(bomData) {
-<<<<<<< HEAD
-    let csv = '';
-    
-    // Header with project metadata
-    csv += 'BOM Export - TMF SID Compliant Bill of Materials\n';
-    csv += `Generated: ${new Date().toISOString()}\n`;
-    csv += `Project: ${bomData.productSpec.name}\n`;
-    csv += `Business Unit: ${bomData.productSpec.businessUnit}\n\n`;
-    
-    // Product Specification Section
-    csv += '=== PRODUCT SPECIFICATION ===\n';
-    csv += 'Field,Value,Description\n';
-    csv += `"Product Name","${bomData.productSpec.name}","Top-level container for BSS transformation"\n`;
-    csv += `"Product Description","${bomData.productSpec.description}","Detailed scope description"\n`;
-    csv += `"Business Unit","${bomData.productSpec.businessUnit}","Target business unit"\n`;
-    csv += `"SID Compliance","TMF SID v22.0","TM Forum Shared Information/Data Model"\n`;
-    csv += `"Architecture Framework","ODA 2025","Open Digital Architecture"\n\n`;
-    
-    // Service Specifications Section - Detailed for estimation systems
-    csv += '=== SERVICE SPECIFICATIONS ===\n';
-    csv += 'Service ID,Service Type,Service Name,Service Phase,Effort (PD),Cost (USD),Rate Type,Complexity Level,Dependencies,Deliverables,Acceptance Criteria\n';
-    
-    let serviceId = 1;
-    bomData.serviceSpecs.forEach(service => {
-        const effort = parseInt(service.effort.replace(' PD', '')) || 0;
-        const cost = parseInt(service.cost.replace(/[$,]/g, '')) || 0;
-        const ratePerDay = effort > 0 ? Math.round(cost / effort) : 0;
-        
-        // Determine complexity based on effort
-        let complexity = 'Low';
-        if (effort > 40) complexity = 'High';
-        else if (effort > 20) complexity = 'Medium';
-        
-        // Generate dependencies and deliverables based on service type
-        let dependencies = '';
-        let deliverables = '';
-        let acceptanceCriteria = '';
-        
-        if (service.type === 'cfs' && service.phase === 'Presales') {
-            dependencies = 'Business Requirements, Stakeholder Approval';
-            deliverables = 'Solution Design Document, Commercial Model, Pricing Sheet';
-            acceptanceCriteria = 'Design approved by stakeholders, pricing model validated';
-        } else if (service.type === 'rfs' && service.phase === 'Design') {
-            dependencies = 'Solution Design, Technical Requirements';
-            deliverables = 'Architecture Design, Technical Specifications, Integration Design';
-            acceptanceCriteria = 'Architecture review completed, technical specs approved';
-        } else if (service.type === 'rfs' && service.phase === 'Build') {
-            dependencies = 'Architecture Design, Development Environment';
-            deliverables = 'Developed Components, Unit Tests, Code Documentation';
-            acceptanceCriteria = 'Code review passed, unit tests successful';
-        } else if (service.type === 'rfs' && service.phase === 'Testing') {
-            dependencies = 'Developed Components, Test Environment';
-            deliverables = 'Test Results, Defect Reports, Test Documentation';
-            acceptanceCriteria = 'All test cases passed, defects resolved';
-        } else if (service.type === 'rfs' && service.phase === 'Migration') {
-            dependencies = 'Data Mapping, Migration Tools';
-            deliverables = 'Migration Scripts, Data Validation Reports, Rollback Plan';
-            acceptanceCriteria = 'Data integrity verified, migration successful';
-        } else if (service.type === 'rfs' && service.phase === 'Deployment') {
-            dependencies = 'Production Environment, Deployment Scripts';
-            deliverables = 'Deployed System, Deployment Documentation, Go-Live Report';
-            acceptanceCriteria = 'System operational, performance metrics met';
-        } else if (service.type === 'cfs' && service.phase === 'Post-Deployment') {
-            dependencies = 'Live System, Support Team';
-            deliverables = 'Support Reports, Issue Resolution, Performance Monitoring';
-            acceptanceCriteria = 'System stable, support SLAs met';
-        } else if (service.type === 'cfs' && service.phase === 'Warranty') {
-            dependencies = 'Live System, Warranty Terms';
-            deliverables = 'Warranty Support, Bug Fixes, Performance Optimization';
-            acceptanceCriteria = 'Warranty period completed, system optimized';
-        }
-        
-        csv += `"SVC-${serviceId.toString().padStart(3, '0')}","${service.type.toUpperCase()}","${service.name}","${service.phase}","${effort}","${cost}","$${ratePerDay}/day","${complexity}","${dependencies}","${deliverables}","${acceptanceCriteria}"\n`;
-        serviceId++;
-    });
-    
-    csv += '\n';
-    
-    // Resource Specifications Section - Detailed for resource planning
-    csv += '=== RESOURCE SPECIFICATIONS ===\n';
-    csv += 'Resource ID,Resource Type,Resource Name,Rate (USD),Availability,Skills Required,Experience Level,Location,Allocation %,Start Date,End Date,Cost Center\n';
-    
-    let resourceId = 1;
-    bomData.resourceSpecs.forEach(resource => {
-        const rate = resource.rate.replace(/[$,]/g, '');
-        const _isDailyRate = resource.rate.includes('/day');
-        const _isLicensed = resource.availability === 'Licensed';
-        
-        // Generate resource details based on type
-        let skillsRequired = '';
-        let experienceLevel = '';
-        let location = '';
-        let allocation = '';
-        let startDate = '';
-        let endDate = '';
-        let costCenter = '';
-        
-        if (resource.type === 'skills') {
-            if (resource.name.includes('Architect')) {
-                skillsRequired = 'TMF SID, ODA, Enterprise Architecture, BSS Systems';
-                experienceLevel = 'Senior (8+ years)';
-                location = 'Remote/On-site';
-                allocation = '100%';
-                startDate = 'Project Start';
-                endDate = 'Project End';
-                costCenter = 'Architecture';
-            } else if (resource.name.includes('Integrator')) {
-                skillsRequired = 'API Integration, Middleware, ETL, Data Mapping';
-                experienceLevel = 'Mid-Senior (5+ years)';
-                location = 'Remote/On-site';
-                allocation = '100%';
-                startDate = 'Design Phase';
-                endDate = 'Testing Phase';
-                costCenter = 'Integration';
-            } else if (resource.name.includes('Developer')) {
-                skillsRequired = 'Java, Spring Boot, REST APIs, Database Design';
-                experienceLevel = 'Mid-Level (3+ years)';
-                location = 'Remote/On-site';
-                allocation = '100%';
-                startDate = 'Build Phase';
-                endDate = 'Testing Phase';
-                costCenter = 'Development';
-            }
-        } else if (resource.type === 'tools') {
-            skillsRequired = 'Tool Administration, License Management';
-            experienceLevel = 'N/A';
-            location = 'Cloud/On-premise';
-            allocation = 'N/A';
-            startDate = 'Project Start';
-            endDate = 'Project End';
-            costCenter = 'Tools & Infrastructure';
-        }
-        
-        csv += `"RES-${resourceId.toString().padStart(3, '0')}","${resource.type.toUpperCase()}","${resource.name}","${rate}","${resource.availability}","${skillsRequired}","${experienceLevel}","${location}","${allocation}","${startDate}","${endDate}","${costCenter}"\n`;
-        resourceId++;
-    });
-    
-    csv += '\n';
-    
-    // Work Breakdown Structure (WBS) Section
-    csv += '=== WORK BREAKDOWN STRUCTURE ===\n';
-    csv += 'WBS ID,Parent WBS,Task Name,Task Type,Effort (PD),Cost (USD),Predecessors,Successors,Critical Path,Risk Level,Quality Gates\n';
-    
-    let wbsId = 1;
-    const phases = ['Presales', 'Design', 'Build', 'Testing', 'Migration', 'Deployment', 'Post-Deployment', 'Warranty'];
-    
-    phases.forEach((phase, phaseIndex) => {
-        const phaseServices = bomData.serviceSpecs.filter(s => s.phase === phase);
-        const phaseEffort = phaseServices.reduce((sum, s) => sum + (parseInt(s.effort.replace(' PD', '')) || 0), 0);
-        const phaseCost = phaseServices.reduce((sum, s) => sum + (parseInt(s.cost.replace(/[$,]/g, '')) || 0), 0);
-        
-        // WBS Level 1 - Phase
-        csv += `"WBS-${wbsId.toString().padStart(3, '0')}","","${phase} Phase","Phase","${phaseEffort}","${phaseCost}","","","${phaseIndex === 0 ? 'Yes' : 'No'}","Medium","Phase Gate Review"\n`;
-        const parentWbs = wbsId;
-        wbsId++;
-        
-        // WBS Level 2 - Services within phase
-        phaseServices.forEach(service => {
-            const effort = parseInt(service.effort.replace(' PD', '')) || 0;
-            const cost = parseInt(service.cost.replace(/[$,]/g, '')) || 0;
-            
-            let predecessors = '';
-            let successors = '';
-            let criticalPath = 'No';
-            let riskLevel = 'Low';
-            let qualityGates = '';
-            
-            if (phase === 'Presales') {
-                predecessors = 'Project Initiation';
-                successors = 'Design Phase';
-                qualityGates = 'Stakeholder Approval, Design Sign-off';
-            } else if (phase === 'Design') {
-                predecessors = 'Presales Phase';
-                successors = 'Build Phase';
-                criticalPath = 'Yes';
-                qualityGates = 'Architecture Review, Technical Design Approval';
-            } else if (phase === 'Build') {
-                predecessors = 'Design Phase';
-                successors = 'Testing Phase';
-                criticalPath = 'Yes';
-                riskLevel = 'Medium';
-                qualityGates = 'Code Review, Unit Test Completion';
-            } else if (phase === 'Testing') {
-                predecessors = 'Build Phase';
-                successors = 'Migration Phase';
-                criticalPath = 'Yes';
-                qualityGates = 'Test Case Execution, Defect Resolution';
-            } else if (phase === 'Migration') {
-                predecessors = 'Testing Phase';
-                successors = 'Deployment Phase';
-                riskLevel = 'High';
-                qualityGates = 'Data Validation, Migration Testing';
-            } else if (phase === 'Deployment') {
-                predecessors = 'Migration Phase';
-                successors = 'Post-Deployment Phase';
-                criticalPath = 'Yes';
-                riskLevel = 'High';
-                qualityGates = 'Go-Live Readiness, Production Deployment';
-            } else if (phase === 'Post-Deployment') {
-                predecessors = 'Deployment Phase';
-                successors = 'Warranty Phase';
-                qualityGates = 'Hypercare Period, Performance Validation';
-            } else if (phase === 'Warranty') {
-                predecessors = 'Post-Deployment Phase';
-                successors = 'Project Closure';
-                qualityGates = 'Warranty Period, Final Acceptance';
-            }
-            
-            csv += `"WBS-${wbsId.toString().padStart(3, '0')}","WBS-${parentWbs.toString().padStart(3, '0')}","${service.name}","Service","${effort}","${cost}","${predecessors}","${successors}","${criticalPath}","${riskLevel}","${qualityGates}"\n`;
-            wbsId++;
-        });
-    });
-    
-    csv += '\n';
-    
-    // Cost Breakdown Section
-    csv += '=== COST BREAKDOWN ===\n';
-    csv += 'Cost Category,Subcategory,Amount (USD),Percentage,Cost Type,Billing Frequency,Payment Terms\n';
-    
-    const totalCost = bomData.serviceSpecs.reduce((sum, s) => sum + (parseInt(s.cost.replace(/[$,]/g, '')) || 0), 0);
-    const _totalResourceCost = bomData.resourceSpecs.reduce((sum, r) => {
-        const rate = parseInt(r.rate.replace(/[$,]/g, '')) || 0;
-        return sum + rate;
-    }, 0);
-    
-    // Service costs by phase
-    const phaseCosts = {};
-    bomData.serviceSpecs.forEach(service => {
-        const cost = parseInt(service.cost.replace(/[$,]/g, '')) || 0;
-        if (!phaseCosts[service.phase]) phaseCosts[service.phase] = 0;
-        phaseCosts[service.phase] += cost;
-    });
-    
-    Object.entries(phaseCosts).forEach(([phase, cost]) => {
-        const percentage = ((cost / totalCost) * 100).toFixed(1);
-        csv += `"Professional Services","${phase} Services","${cost}","${percentage}%","Time & Materials","Monthly","Net 30"\n`;
-    });
-    
-    // Resource costs
-    const skillsCost = bomData.resourceSpecs.filter(r => r.type === 'skills')
-        .reduce((sum, r) => sum + (parseInt(r.rate.replace(/[$,]/g, '')) || 0), 0);
-    const toolsCost = bomData.resourceSpecs.filter(r => r.type === 'tools')
-        .reduce((sum, r) => sum + (parseInt(r.rate.replace(/[$,]/g, '')) || 0), 0);
-    
-    if (skillsCost > 0) {
-        const percentage = ((skillsCost / totalCost) * 100).toFixed(1);
-        csv += `"Resource Costs","Skills & Labor","${skillsCost}","${percentage}%","Fixed Price","Upfront","Net 30"\n`;
-=======
   let csv = '';
 
   // Header with project metadata
@@ -2483,7 +1924,6 @@
       dependencies = 'Live System, Warranty Terms';
       deliverables = 'Warranty Support, Bug Fixes, Performance Optimization';
       acceptanceCriteria = 'Warranty period completed, system optimized';
->>>>>>> 5567ac12
     }
 
     csv += `"SVC-${serviceId.toString().padStart(3, '0')}","${service.type.toUpperCase()}","${service.name}","${service.phase}","${effort}","${cost}","$${ratePerDay}/day","${complexity}","${dependencies}","${deliverables}","${acceptanceCriteria}"\n`;
@@ -3007,73 +2447,6 @@
 }
 
 // Output Panel BOM Integration
-<<<<<<< HEAD
-function _setupOutputPanelBOM() {
-    const downloadBOMBtn = document.getElementById('downloadBOM');
-    if (downloadBOMBtn) {
-        downloadBOMBtn.addEventListener('click', () => {
-            // Generate BOM first to ensure it's up to date
-            generateBOM();
-            // Then export it
-            exportBOM();
-        });
-    }
-}
-
-// UI Toggle Functionality
-function _setupUIToggle() {
-    const toggleBtn = document.getElementById('uiToggle');
-    
-    if (toggleBtn) {
-        toggleBtn.addEventListener('click', () => {
-            const currentUrl = window.location.href;
-            
-            if (currentUrl.includes('modern-ui.html')) {
-                // Switch to classic UI
-                window.location.href = 'index.html';
-            } else {
-                // Switch to modern UI
-                window.location.href = 'modern-ui.html';
-            }
-        });
-    }
-}
-
-// ADO Integration Functionality
-function _setupADOIntegration() {
-    // ADO work item generation button
-    const generateADOItemsBtn = document.getElementById('generateADOItems');
-    if (generateADOItemsBtn) {
-        generateADOItemsBtn.addEventListener('click', generateADOWorkItems);
-    }
-    
-    // ADO JSON payload export button
-    const exportADOPayloadBtn = document.getElementById('exportADOPayload');
-    if (exportADOPayloadBtn) {
-        exportADOPayloadBtn.addEventListener('click', exportADOPayload);
-    }
-    
-    // Add work item template button
-    const addWorkItemTemplateBtn = document.getElementById('addWorkItemTemplate');
-    if (addWorkItemTemplateBtn) {
-        addWorkItemTemplateBtn.addEventListener('click', addWorkItemTemplate);
-    }
-    
-    // Refresh preview button
-    const refreshPreviewBtn = document.getElementById('refreshPreview');
-    if (refreshPreviewBtn) {
-        refreshPreviewBtn.addEventListener('click', refreshWorkItemsPreview);
-    }
-    
-    // Set up preview tabs
-    setupPreviewTabs();
-    
-    // Set up work item template interactions
-    setupWorkItemTemplateInteractions();
-    
-    // Initialize ADO integration
-    initializeADOIntegration();
-=======
 function setupOutputPanelBOM() {
   const downloadBOMBtn = document.getElementById('downloadBOM');
   if (downloadBOMBtn) {
@@ -3139,7 +2512,6 @@
 
   // Initialize ADO integration
   initializeADOIntegration();
->>>>>>> 5567ac12
 }
 
 function setupPreviewTabs() {
@@ -3323,103 +2695,10 @@
         'Custom.ResourceAvailability': resource.availability,
       },
     };
-<<<<<<< HEAD
-    workItems.push(epic);
-    
-    // Generate Features from CFS Services
-    bomData.serviceSpecs.forEach((service, _index) => {
-        if (service.type === 'cfs') {
-            const feature = {
-                type: 'feature',
-                title: service.name,
-                description: `Feature for ${service.name} service delivery`,
-                businessValue: 'High',
-                acceptanceCriteria: `${service.name} service specification completed and approved`,
-                areaPath: document.getElementById('adoAreaPath')?.value || 'Mobily-BSS-Transform\\Delivery',
-                iterationPath: document.getElementById('adoIterationPath')?.value || 'Mobily-BSS-Transform\\2025\\Q1',
-                tags: ['CFS', 'Service', service.phase],
-                fields: {
-                    'System.Title': service.name,
-                    'System.Description': `Feature for ${service.name} service delivery`,
-                    'Microsoft.VSTS.Common.BusinessValue': 800,
-                    'Microsoft.VSTS.Common.AcceptanceCriteria': `${service.name} service specification completed and approved`,
-                    'System.AreaPath': document.getElementById('adoAreaPath')?.value || 'Mobily-BSS-Transform\\Delivery',
-                    'System.IterationPath': document.getElementById('adoIterationPath')?.value || 'Mobily-BSS-Transform\\2025\\Q1',
-                    'System.Tags': `CFS;Service;${service.phase}`,
-                    'Custom.ServiceType': service.type,
-                    'Custom.ServicePhase': service.phase,
-                    'Custom.Effort': service.effort,
-                    'Custom.Cost': service.cost
-                }
-            };
-            workItems.push(feature);
-        }
-    });
-    
-    // Generate User Stories from RFS Services
-    bomData.serviceSpecs.forEach((service, _index) => {
-        if (service.type === 'rfs') {
-            const userStory = {
-                type: 'userstory',
-                title: service.name,
-                description: `User story for ${service.name} delivery`,
-                storyPoints: calculateStoryPoints(service.effort),
-                acceptanceCriteria: `${service.name} delivered according to specification`,
-                areaPath: document.getElementById('adoAreaPath')?.value || 'Mobily-BSS-Transform\\Delivery',
-                iterationPath: document.getElementById('adoIterationPath')?.value || 'Mobily-BSS-Transform\\2025\\Q1',
-                tags: ['RFS', 'Service', service.phase],
-                fields: {
-                    'System.Title': service.name,
-                    'System.Description': `User story for ${service.name} delivery`,
-                    'Microsoft.VSTS.Common.StoryPoints': calculateStoryPoints(service.effort),
-                    'Microsoft.VSTS.Common.AcceptanceCriteria': `${service.name} delivered according to specification`,
-                    'System.AreaPath': document.getElementById('adoAreaPath')?.value || 'Mobily-BSS-Transform\\Delivery',
-                    'System.IterationPath': document.getElementById('adoIterationPath')?.value || 'Mobily-BSS-Transform\\2025\\Q1',
-                    'System.Tags': `RFS;Service;${service.phase}`,
-                    'Custom.ServiceType': service.type,
-                    'Custom.ServicePhase': service.phase,
-                    'Custom.Effort': service.effort,
-                    'Custom.Cost': service.cost
-                }
-            };
-            workItems.push(userStory);
-        }
-    });
-    
-    // Generate Tasks from Resource Specifications
-    bomData.resourceSpecs.forEach((resource, _index) => {
-        const task = {
-            type: 'task',
-            title: resource.name,
-            description: `Task for ${resource.name} resource`,
-            remainingWork: convertEffortToHours(resource.rate),
-            activity: determineActivity(resource.type),
-            areaPath: document.getElementById('adoAreaPath')?.value || 'Mobily-BSS-Transform\\Delivery',
-            iterationPath: document.getElementById('adoIterationPath')?.value || 'Mobily-BSS-Transform\\2025\\Q1',
-            tags: [resource.type, 'Resource', 'Task'],
-            fields: {
-                'System.Title': resource.name,
-                'System.Description': `Task for ${resource.name} resource`,
-                'Microsoft.VSTS.Scheduling.RemainingWork': convertEffortToHours(resource.rate),
-                'Microsoft.VSTS.Scheduling.Activity': determineActivity(resource.type),
-                'System.AreaPath': document.getElementById('adoAreaPath')?.value || 'Mobily-BSS-Transform\\Delivery',
-                'System.IterationPath': document.getElementById('adoIterationPath')?.value || 'Mobily-BSS-Transform\\2025\\Q1',
-                'System.Tags': `${resource.type};Resource;Task`,
-                'Custom.ResourceType': resource.type,
-                'Custom.ResourceRate': resource.rate,
-                'Custom.ResourceAvailability': resource.availability
-            }
-        };
-        workItems.push(task);
-    });
-    
-    return workItems;
-=======
     workItems.push(task);
   });
 
   return workItems;
->>>>>>> 5567ac12
 }
 
 function calculateStoryPoints(effort) {
@@ -3974,33 +3253,6 @@
   }, 500);
 }
 
-<<<<<<< HEAD
-function _initializeWorkflowControls() {
-    const updateProgressBtn = document.getElementById('updateProgress');
-    const resetWorkflowBtn = document.getElementById('resetWorkflow');
-    
-    if (updateProgressBtn) {
-        updateProgressBtn.addEventListener('click', () => {
-            updateWorkflowProgress();
-        });
-    }
-    
-    if (resetWorkflowBtn) {
-        resetWorkflowBtn.addEventListener('click', () => {
-            resetWorkflow();
-        });
-    }
-}
-
-function _initializeWorkflowProgress() {
-    const updateProjectStatusBtn = document.getElementById('updateProjectStatus');
-    
-    if (updateProjectStatusBtn) {
-        updateProjectStatusBtn.addEventListener('click', () => {
-            updateProjectStatus();
-        });
-    }
-=======
 function initializeWorkflowControls() {
   const updateProgressBtn = document.getElementById('updateProgress');
   const resetWorkflowBtn = document.getElementById('resetWorkflow');
@@ -4026,7 +3278,6 @@
       updateProjectStatus();
     });
   }
->>>>>>> 5567ac12
 }
 
 function updateWorkflowProgress() {
