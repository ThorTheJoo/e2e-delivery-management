--- conflicted
+++ resolved
@@ -43,21 +43,12 @@
               <span>Sign in with your Miro account</span>
             </div>
             <div className="flex items-center space-x-2">
-<<<<<<< HEAD
-              <CheckCircle className="w-5 h-5 text-green-600" />
-              <span>Click &quot;Create new app&quot;</span>
-            </div>
-            <div className="flex items-center space-x-2">
-              <CheckCircle className="w-5 h-5 text-green-600" />
-              <span>Choose &quot;OAuth 2.0&quot; as the app type</span>
-=======
               <CheckCircle className="h-5 w-5 text-green-600" />
               <span>Click "Create new app"</span>
             </div>
             <div className="flex items-center space-x-2">
               <CheckCircle className="h-5 w-5 text-green-600" />
               <span>Choose "OAuth 2.0" as the app type</span>
->>>>>>> 5567ac12
             </div>
           </div>
         </div>
@@ -100,21 +91,12 @@
 
           <div className="space-y-3">
             <div className="flex items-center space-x-2">
-<<<<<<< HEAD
-              <CheckCircle className="w-5 h-5 text-green-600" />
-              <span>Set App Name: &quot;E2E Delivery Management&quot;</span>
-            </div>
-            <div className="flex items-center space-x-2">
-              <CheckCircle className="w-5 h-5 text-green-600" />
-              <span>Set App Description: &quot;TMF Architecture and Requirements Mapping&quot;</span>
-=======
               <CheckCircle className="h-5 w-5 text-green-600" />
               <span>Set App Name: "E2E Delivery Management"</span>
             </div>
             <div className="flex items-center space-x-2">
               <CheckCircle className="h-5 w-5 text-green-600" />
               <span>Set App Description: "TMF Architecture and Requirements Mapping"</span>
->>>>>>> 5567ac12
             </div>
             <div className="flex items-center space-x-2">
               <CheckCircle className="h-5 w-5 text-green-600" />
@@ -212,13 +194,8 @@
             <div className="rounded border border-purple-300 bg-white p-3">
               <div className="space-y-3">
                 <div className="flex items-center space-x-2">
-<<<<<<< HEAD
-                  <CheckCircle className="w-5 h-5 text-green-600" />
-                  <span>Go to &quot;Configurations&quot; → &quot;Miro Configuration&quot; in the navigation</span>
-=======
                   <CheckCircle className="h-5 w-5 text-green-600" />
                   <span>Go to "Configurations" → "Miro Configuration" in the navigation</span>
->>>>>>> 5567ac12
                 </div>
                 <div className="flex items-center space-x-2">
                   <CheckCircle className="h-5 w-5 text-green-600" />
@@ -229,13 +206,8 @@
                   <span>Verify the Redirect URI matches exactly</span>
                 </div>
                 <div className="flex items-center space-x-2">
-<<<<<<< HEAD
-                  <CheckCircle className="w-5 h-5 text-green-600" />
-                  <span>Click &quot;Save Configuration&quot; to store settings</span>
-=======
                   <CheckCircle className="h-5 w-5 text-green-600" />
                   <span>Click "Save Configuration" to store settings</span>
->>>>>>> 5567ac12
                 </div>
               </div>
             </div>
@@ -264,36 +236,20 @@
       description: 'Verify your Miro integration is working',
       content: (
         <div className="space-y-4">
-<<<<<<< HEAD
-          <div className="bg-blue-50 border border-blue-200 rounded-lg p-4">
-            <h4 className="font-medium text-blue-900 mb-2">Ready to Test!</h4>
-            <p className="text-sm text-blue-800 mb-3">
-              Now that you&apos;ve configured everything, let&apos;s test the connection:
-=======
           <div className="rounded-lg border border-blue-200 bg-blue-50 p-4">
             <h4 className="mb-2 font-medium text-blue-900">Ready to Test!</h4>
             <p className="mb-3 text-sm text-blue-800">
               Now that you've configured everything, let's test the connection:
->>>>>>> 5567ac12
             </p>
 
             <div className="space-y-3">
               <div className="flex items-center space-x-2">
-<<<<<<< HEAD
-                <CheckCircle className="w-5 h-5 text-green-600" />
-                <span>Go to the &quot;Visual Mapping&quot; tab</span>
-              </div>
-              <div className="flex items-center space-x-2">
-                <CheckCircle className="w-5 h-5 text-green-600" />
-                <span>Click &quot;Create TMF Architecture Board&quot;</span>
-=======
                 <CheckCircle className="h-5 w-5 text-green-600" />
                 <span>Go to the "Visual Mapping" tab</span>
               </div>
               <div className="flex items-center space-x-2">
                 <CheckCircle className="h-5 w-5 text-green-600" />
                 <span>Click "Create TMF Architecture Board"</span>
->>>>>>> 5567ac12
               </div>
               <div className="flex items-center space-x-2">
                 <CheckCircle className="h-5 w-5 text-green-600" />
@@ -305,19 +261,11 @@
               </div>
             </div>
           </div>
-<<<<<<< HEAD
-          
-          <div className="bg-green-50 border border-green-200 rounded-lg p-4">
-            <h4 className="font-medium text-green-900 mb-2">🎉 Success Indicators</h4>
-            <div className="text-sm text-green-800 space-y-1">
-              <div>• Configuration shows &quot;Configured&quot; status</div>
-=======
 
           <div className="rounded-lg border border-green-200 bg-green-50 p-4">
             <h4 className="mb-2 font-medium text-green-900">🎉 Success Indicators</h4>
             <div className="space-y-1 text-sm text-green-800">
               <div>• Configuration shows "Configured" status</div>
->>>>>>> 5567ac12
               <div>• You can create TMF Architecture boards successfully</div>
               <div>• You can create SpecSync Requirements boards successfully</div>
               <div>• No configuration or authentication errors</div>
@@ -418,17 +366,6 @@
         </CardHeader>
         <CardContent className="space-y-4">
           <div className="space-y-3">
-<<<<<<< HEAD
-            <div className="bg-red-50 border border-red-200 rounded-lg p-3">
-              <h4 className="font-medium text-red-900 mb-1">❌ &quot;Miro configuration missing&quot; Error</h4>
-              <p className="text-sm text-red-800">
-                <strong>Solution:</strong> Ensure you have saved your Miro configuration in the &quot;Miro Configuration&quot; tab. The configuration must be saved and synced with the server before attempting to connect.
-              </p>
-            </div>
-            
-            <div className="bg-red-50 border border-red-200 rounded-lg p-3">
-              <h4 className="font-medium text-red-900 mb-1">❌ &quot;Invalid redirect URI&quot; Error</h4>
-=======
             <div className="rounded-lg border border-red-200 bg-red-50 p-3">
               <h4 className="mb-1 font-medium text-red-900">
                 ❌ "Miro configuration missing" Error
@@ -442,7 +379,6 @@
 
             <div className="rounded-lg border border-red-200 bg-red-50 p-3">
               <h4 className="mb-1 font-medium text-red-900">❌ "Invalid redirect URI" Error</h4>
->>>>>>> 5567ac12
               <p className="text-sm text-red-800">
                 <strong>Solution:</strong> Verify the redirect URI in your Miro app settings exactly
                 matches{' '}
@@ -451,15 +387,9 @@
                 </code>
               </p>
             </div>
-<<<<<<< HEAD
-            
-            <div className="bg-red-50 border border-red-200 rounded-lg p-3">
-              <h4 className="font-medium text-red-900 mb-1">❌ &quot;Invalid client&quot; Error</h4>
-=======
 
             <div className="rounded-lg border border-red-200 bg-red-50 p-3">
               <h4 className="mb-1 font-medium text-red-900">❌ "Invalid client" Error</h4>
->>>>>>> 5567ac12
               <p className="text-sm text-red-800">
                 <strong>Solution:</strong> Double-check your Client ID and Client Secret are copied
                 correctly from the Miro Developer Platform and saved in the application
@@ -470,13 +400,9 @@
             <div className="rounded-lg border border-red-200 bg-red-50 p-3">
               <h4 className="mb-1 font-medium text-red-900">❌ Configuration Not Saving</h4>
               <p className="text-sm text-red-800">
-<<<<<<< HEAD
-                <strong>Solution:</strong> Ensure you click &quot;Save Configuration&quot; after entering your credentials. Check the browser console for any error messages during the save process.
-=======
                 <strong>Solution:</strong> Ensure you click "Save Configuration" after entering your
                 credentials. Check the browser console for any error messages during the save
                 process.
->>>>>>> 5567ac12
               </p>
             </div>
 
