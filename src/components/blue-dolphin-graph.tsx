'use client';

import React, { useMemo, useRef } from 'react';
import dynamic from 'next/dynamic';
import type {
  BlueDolphinVisualLink,
  BlueDolphinVisualNode,
  VisualizationViewMode,
} from '@/types/blue-dolphin-visualization';

interface ForceGraphProps {
  graphData: {
    nodes: BlueDolphinVisualNode[];
    links: BlueDolphinVisualLink[];
  };
  nodeAutoColorBy: string;
  nodeColor: (node: BlueDolphinVisualNode) => string;
  nodeLabel: (node: BlueDolphinVisualNode) => string;
  nodeVal: (node: BlueDolphinVisualNode) => number;
  linkColor: () => string;
  linkWidth: (link: BlueDolphinVisualLink) => number;
  linkLabel: (link: BlueDolphinVisualLink) => string;
  onNodeClick: (node: BlueDolphinVisualNode) => void;
  onLinkClick: (link: BlueDolphinVisualLink) => void;
  cooldownTicks: number;
  d3AlphaDecay: number;
  d3VelocityDecay: number;
}

const ForceGraph2D = dynamic(() => import('react-force-graph-2d'), { ssr: false }) as unknown as React.ComponentType<ForceGraphProps>;

interface BlueDolphinGraphProps {
  nodes: BlueDolphinVisualNode[];
  links: BlueDolphinVisualLink[];
  viewMode: VisualizationViewMode;
  onNodeClick?: (n: BlueDolphinVisualNode) => void;
  onLinkClick?: (l: BlueDolphinVisualLink) => void;
}

<<<<<<< HEAD
export function BlueDolphinGraph({ nodes, links, _viewMode, onNodeClick, onLinkClick }: BlueDolphinGraphProps) {
  const fgRef = useRef<React.ComponentRef<typeof ForceGraph2D>>(null);
=======
export function BlueDolphinGraph({
  nodes,
  links,
  
  onNodeClick,
  onLinkClick,
}: BlueDolphinGraphProps) {
  const fgRef = useRef<any>();
>>>>>>> 5567ac12

  const graphData = useMemo(() => ({ nodes, links }), [nodes, links]);

  const nodeCanvasObject = useMemo(() => {
    return (node: BlueDolphinVisualNode & { x: number; y: number }, ctx: CanvasRenderingContext2D, scale: number) => {
      const n = node as BlueDolphinVisualNode & { x: number; y: number };
      const size = Math.max(15, (n.val ?? 4) * 4);
      // shape
      ctx.save();
      ctx.beginPath();
      if (n.shape === 'circle') {
        ctx.arc(n.x, n.y, size, 0, 2 * Math.PI);
      } else if (n.shape === 'rectangle') {
        ctx.rect(n.x - size, n.y - size * 0.75, size * 2, size * 1.5);
      } else if (n.shape === 'diamond') {
        ctx.moveTo(n.x, n.y - size);
        ctx.lineTo(n.x + size, n.y);
        ctx.lineTo(n.x, n.y + size);
        ctx.lineTo(n.x - size, n.y);
        ctx.closePath();
      } else {
        const r = size;
        ctx.moveTo(n.x + r, n.y);
        for (let i = 1; i < 6; i++) {
          const angle = (Math.PI / 3) * i;
          ctx.lineTo(n.x + r * Math.cos(angle), n.y + r * Math.sin(angle));
        }
        ctx.closePath();
      }
      ctx.fillStyle = n.color;
      ctx.fill();
      ctx.lineWidth = 3;
      ctx.strokeStyle = '#ffffff';
      ctx.stroke();
      ctx.restore();

      // label
      const label = n.title || n.id;
      ctx.font = `${Math.max(10, 12 / scale)}px Inter, system-ui`;
      const textWidth = ctx.measureText(label).width;
      const paddingX = 2 / scale;
      const paddingY = 2 / scale;
      const textHeight = 12 / scale;
      ctx.fillStyle = 'rgba(255,255,255,0.95)';
      ctx.fillRect(
        n.x - textWidth / 2 - paddingX,
        n.y - size - textHeight - 6 / scale,
        textWidth + paddingX * 2,
        textHeight + paddingY * 2,
      );
      ctx.fillStyle = '#0f172a';
      ctx.fillText(label, n.x - textWidth / 2, n.y - size - 6 / scale);
    };
  }, []);

  const nodePointerAreaPaint = useMemo(() => {
    return (node: BlueDolphinVisualNode & { x: number; y: number }, color: string, ctx: CanvasRenderingContext2D) => {
      const n = node as BlueDolphinVisualNode & { x: number; y: number };
      const size = Math.max(15, (n.val ?? 4) * 4);
      ctx.beginPath();
      if (n.shape === 'circle') {
        ctx.arc(n.x, n.y, size, 0, 2 * Math.PI);
      } else if (n.shape === 'rectangle') {
        ctx.rect(n.x - size, n.y - size * 0.75, size * 2, size * 1.5);
      } else if (n.shape === 'diamond') {
        ctx.moveTo(n.x, n.y - size);
        ctx.lineTo(n.x + size, n.y);
        ctx.lineTo(n.x, n.y + size);
        ctx.lineTo(n.x - size, n.y);
        ctx.closePath();
      } else {
        const r = size;
        ctx.moveTo(n.x + r, n.y);
        for (let i = 1; i < 6; i++) {
          const angle = (Math.PI / 3) * i;
          ctx.lineTo(n.x + r * Math.cos(angle), n.y + r * Math.sin(angle));
        }
        ctx.closePath();
      }
      ctx.fillStyle = color;
      ctx.fill();
    };
  }, []);

  const linkCanvasObject = useMemo(() => {
    return (link: BlueDolphinVisualLink & { source: BlueDolphinVisualNode & { x: number; y: number }; target: BlueDolphinVisualNode & { x: number; y: number } }, ctx: CanvasRenderingContext2D, scale: number) => {
      const l = link as BlueDolphinVisualLink & { source: BlueDolphinVisualNode & { x: number; y: number }; target: BlueDolphinVisualNode & { x: number; y: number } };
      const src = typeof l.source === 'object' ? l.source : null;
      const tgt = typeof l.target === 'object' ? l.target : null;
      if (!src || !tgt) return; // built-in renderer draws the line; we only draw the label when positions exist
      if (
        typeof src.x !== 'number' ||
        typeof src.y !== 'number' ||
        typeof tgt.x !== 'number' ||
        typeof tgt.y !== 'number'
      )
        return;

      // Label in the middle
      const mx = (src.x + tgt.x) / 2;
      const my = (src.y + tgt.y) / 2;
      const label = l.relationshipName || l.type;
      ctx.font = `${Math.max(10, 12 / scale)}px Inter, system-ui`;
      const textWidth = ctx.measureText(label).width;
      const paddingX = 2 / scale;
      const paddingY = 2 / scale;
      const textHeight = 12 / scale;
      ctx.fillStyle = 'rgba(255,255,255,0.95)';
      ctx.fillRect(
        mx - textWidth / 2 - paddingX,
        my - textHeight / 2 - paddingY,
        textWidth + paddingX * 2,
        textHeight + paddingY * 2,
      );
      ctx.fillStyle = '#0f172a';
      ctx.fillText(label, mx - textWidth / 2, my + 4 / scale);
    };
  }, []);

  return (
    <div className="h-[70vh] w-full rounded border">
      <ForceGraph2D
        ref={fgRef}
        graphData={graphData}
        nodeId="id"
        cooldownTicks={100}
        nodeCanvasObject={nodeCanvasObject}
        nodePointerAreaPaint={nodePointerAreaPaint}
        linkCanvasObject={linkCanvasObject}
        linkCanvasObjectMode={() => 'after'}
        linkColor={(l: BlueDolphinVisualLink) => l.color}
        linkWidth={(l: BlueDolphinVisualLink) => l.width || 3}
        linkDirectionalArrowLength={6}
        linkDirectionalArrowRelPos={0.6}
        linkDirectionalArrowColor={(l: BlueDolphinVisualLink) => l.color}
        onNodeClick={(n: BlueDolphinVisualNode) => onNodeClick && onNodeClick(n)}
        onLinkClick={(l: BlueDolphinVisualLink) => onLinkClick && onLinkClick(l)}
      />
    </div>
  );
}

export default BlueDolphinGraph;<|MERGE_RESOLUTION|>--- conflicted
+++ resolved
@@ -8,26 +8,7 @@
   VisualizationViewMode,
 } from '@/types/blue-dolphin-visualization';
 
-interface ForceGraphProps {
-  graphData: {
-    nodes: BlueDolphinVisualNode[];
-    links: BlueDolphinVisualLink[];
-  };
-  nodeAutoColorBy: string;
-  nodeColor: (node: BlueDolphinVisualNode) => string;
-  nodeLabel: (node: BlueDolphinVisualNode) => string;
-  nodeVal: (node: BlueDolphinVisualNode) => number;
-  linkColor: () => string;
-  linkWidth: (link: BlueDolphinVisualLink) => number;
-  linkLabel: (link: BlueDolphinVisualLink) => string;
-  onNodeClick: (node: BlueDolphinVisualNode) => void;
-  onLinkClick: (link: BlueDolphinVisualLink) => void;
-  cooldownTicks: number;
-  d3AlphaDecay: number;
-  d3VelocityDecay: number;
-}
-
-const ForceGraph2D = dynamic(() => import('react-force-graph-2d'), { ssr: false }) as unknown as React.ComponentType<ForceGraphProps>;
+const ForceGraph2D = dynamic(() => import('react-force-graph-2d'), { ssr: false }) as any;
 
 interface BlueDolphinGraphProps {
   nodes: BlueDolphinVisualNode[];
@@ -37,10 +18,6 @@
   onLinkClick?: (l: BlueDolphinVisualLink) => void;
 }
 
-<<<<<<< HEAD
-export function BlueDolphinGraph({ nodes, links, _viewMode, onNodeClick, onLinkClick }: BlueDolphinGraphProps) {
-  const fgRef = useRef<React.ComponentRef<typeof ForceGraph2D>>(null);
-=======
 export function BlueDolphinGraph({
   nodes,
   links,
@@ -49,12 +26,11 @@
   onLinkClick,
 }: BlueDolphinGraphProps) {
   const fgRef = useRef<any>();
->>>>>>> 5567ac12
 
   const graphData = useMemo(() => ({ nodes, links }), [nodes, links]);
 
   const nodeCanvasObject = useMemo(() => {
-    return (node: BlueDolphinVisualNode & { x: number; y: number }, ctx: CanvasRenderingContext2D, scale: number) => {
+    return (node: any, ctx: CanvasRenderingContext2D, scale: number) => {
       const n = node as BlueDolphinVisualNode & { x: number; y: number };
       const size = Math.max(15, (n.val ?? 4) * 4);
       // shape
@@ -106,7 +82,7 @@
   }, []);
 
   const nodePointerAreaPaint = useMemo(() => {
-    return (node: BlueDolphinVisualNode & { x: number; y: number }, color: string, ctx: CanvasRenderingContext2D) => {
+    return (node: any, color: string, ctx: CanvasRenderingContext2D) => {
       const n = node as BlueDolphinVisualNode & { x: number; y: number };
       const size = Math.max(15, (n.val ?? 4) * 4);
       ctx.beginPath();
@@ -135,8 +111,8 @@
   }, []);
 
   const linkCanvasObject = useMemo(() => {
-    return (link: BlueDolphinVisualLink & { source: BlueDolphinVisualNode & { x: number; y: number }; target: BlueDolphinVisualNode & { x: number; y: number } }, ctx: CanvasRenderingContext2D, scale: number) => {
-      const l = link as BlueDolphinVisualLink & { source: BlueDolphinVisualNode & { x: number; y: number }; target: BlueDolphinVisualNode & { x: number; y: number } };
+    return (link: any, ctx: CanvasRenderingContext2D, scale: number) => {
+      const l = link as BlueDolphinVisualLink & { source: any; target: any };
       const src = typeof l.source === 'object' ? l.source : null;
       const tgt = typeof l.target === 'object' ? l.target : null;
       if (!src || !tgt) return; // built-in renderer draws the line; we only draw the label when positions exist
@@ -180,13 +156,13 @@
         nodePointerAreaPaint={nodePointerAreaPaint}
         linkCanvasObject={linkCanvasObject}
         linkCanvasObjectMode={() => 'after'}
-        linkColor={(l: BlueDolphinVisualLink) => l.color}
-        linkWidth={(l: BlueDolphinVisualLink) => l.width || 3}
+        linkColor={(l: any) => l.color}
+        linkWidth={(l: any) => l.width || 3}
         linkDirectionalArrowLength={6}
         linkDirectionalArrowRelPos={0.6}
-        linkDirectionalArrowColor={(l: BlueDolphinVisualLink) => l.color}
-        onNodeClick={(n: BlueDolphinVisualNode) => onNodeClick && onNodeClick(n)}
-        onLinkClick={(l: BlueDolphinVisualLink) => onLinkClick && onLinkClick(l)}
+        linkDirectionalArrowColor={(l: any) => l.color}
+        onNodeClick={(n: any) => onNodeClick && onNodeClick(n)}
+        onLinkClick={(l: any) => onLinkClick && onLinkClick(l)}
       />
     </div>
   );
