--- conflicted
+++ resolved
@@ -1,6 +1,6 @@
 'use client';
 
-import { useState, useEffect, useCallback } from 'react';
+import { useState, useEffect } from 'react';
 import { Card, CardHeader, CardTitle, CardDescription, CardContent } from '@/components/ui/card';
 import { Button } from '@/components/ui/button';
 import { Input } from '@/components/ui/input';
@@ -123,30 +123,6 @@
     }
   };
 
-<<<<<<< HEAD
-  const loadSavedConfig = useCallback(() => {
-    const saved = localStorage.getItem('miroConfig');
-    if (saved) {
-      try {
-        const parsedConfig = JSON.parse(saved);
-        // Validate that the saved config has the correct structure
-        if (parsedConfig && typeof parsedConfig === 'object' && 'clientId' in parsedConfig) {
-          setConfig(parsedConfig);
-          setIsConfigured(true);
-          // Sync the loaded configuration with the server
-          syncConfigWithServer(parsedConfig);
-        } else {
-          console.warn('Invalid Miro config structure found in localStorage, clearing...');
-          localStorage.removeItem('miroConfig');
-        }
-      } catch (error) {
-        console.error('Error parsing Miro config from localStorage:', error);
-        localStorage.removeItem('miroConfig');
-      }
-    }
-  }, []);
-=======
->>>>>>> 5567ac12
 
   const clearMiroConfig = () => {
     localStorage.removeItem('miroConfig');
@@ -188,7 +164,7 @@
 
     loadSavedConfig();
     checkConnectionStatus();
-  }, [loadSavedConfig]);
+  }, []);
 
   return (
     <div className="space-y-6">
@@ -343,15 +319,6 @@
               </p>
 
               {/* OAuth Flow Info */}
-<<<<<<< HEAD
-              <div className="bg-white border border-orange-200 rounded p-3 mt-3">
-                <h5 className="font-medium text-orange-800 mb-2">OAuth Flow Information</h5>
-                <div className="text-xs text-orange-700 space-y-1">
-                  <div><strong>Step 1:</strong> Click &quot;Connect to Miro&quot; → Redirects to Miro OAuth</div>
-                  <div><strong>Step 2:</strong> Miro redirects back to: <code className="bg-orange-100 px-1 rounded">{config.redirectUri}</code></div>
-                  <div><strong>Step 3:</strong> Callback exchanges code for access token</div>
-                  <div><strong>Step 4:</strong> Token stored securely for API access</div>
-=======
               <div className="mt-3 rounded border border-orange-200 bg-white p-3">
                 <h5 className="mb-2 font-medium text-orange-800">OAuth Flow Information</h5>
                 <div className="space-y-1 text-xs text-orange-700">
@@ -368,7 +335,6 @@
                   <div>
                     <strong>Step 4:</strong> Token stored securely for API access
                   </div>
->>>>>>> 5567ac12
                 </div>
               </div>
             </div>
