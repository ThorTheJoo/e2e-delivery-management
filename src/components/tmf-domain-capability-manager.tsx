--- conflicted
+++ resolved
@@ -1,10 +1,7 @@
 'use client';
 
 import { useState, useEffect, useRef, useCallback } from 'react';
-<<<<<<< HEAD
-=======
 import { flushSync } from 'react-dom';
->>>>>>> 5567ac12
 import { Button } from '@/components/ui/button';
 import { Card, CardHeader, CardContent } from '@/components/ui/card';
 import { Badge } from '@/components/ui/badge';
@@ -19,10 +16,6 @@
 import { Input } from '@/components/ui/input';
 import { Label } from '@/components/ui/label';
 import { Textarea } from '@/components/ui/textarea';
-<<<<<<< HEAD
-import { Plus, Trash2, ChevronDown, ChevronRight, Search, CheckCircle, Circle } from 'lucide-react';
-import { TMFReferenceService, TMFReferenceDomain, TMFReferenceCapability } from '@/lib/tmf-reference-service';
-=======
 import {
   Plus,
   Trash2,
@@ -36,7 +29,6 @@
 import { getStaticTMFDomains, getStaticTMFFunctions } from '@/lib/static-tmf-reference-data';
 import { EnhancedAddCustomDomainDialog } from './enhanced-add-custom-domain-dialog';
 import { analyzeTMFReferenceGaps } from '@/lib/specsync-tmf-utils';
->>>>>>> 5567ac12
 
 interface UserDomain {
   id: string;
@@ -62,12 +54,8 @@
 interface TMFDomainCapabilityManagerProps {
   onStateChange?: (domains: UserDomain[]) => void;
   initialState?: UserDomain[];
-<<<<<<< HEAD
-  specSyncData?: SpecSyncItem[]; // SpecSync data for requirement mapping
-=======
   specSyncData?: any; // SpecSync data for requirement mapping
   onMappingComplete?: (mappedDomains: UserDomain[]) => void; // Callback when SpecSync mapping is complete
->>>>>>> 5567ac12
 }
 
 export function TMFDomainCapabilityManager({
@@ -140,7 +128,7 @@
     };
 
     loadReferenceData();
-  }, [domains.length, initializeSampleData]);
+  }, []);
 
   // Process SpecSync data after reference data is loaded
   // eslint-disable-next-line react-hooks/exhaustive-deps
@@ -181,9 +169,6 @@
                 loading ? 'Still loading' : 'Already processing'
       });
     }
-<<<<<<< HEAD
-  }, [specSyncData?.items, loading, domains.length, autoSelectMatchingDomainsAndCapabilities, updateRequirementCounts]); // Only depend on domains.length, not the full domains array
-=======
   }, [specSyncData?.items, loading, referenceDomains.length]); // Process when reference data is loaded
 
   // Analyze missing TMF reference items when domains change
@@ -207,7 +192,6 @@
   const handleStateChange = useCallback((updatedDomains: UserDomain[]) => {
     onStateChange?.(updatedDomains);
   }, [onStateChange]);
->>>>>>> 5567ac12
 
   // Handle onStateChange callback when domains change (but not during SpecSync processing)
   // eslint-disable-next-line react-hooks/exhaustive-deps
@@ -229,12 +213,6 @@
                 loading ? 'Still loading' : 'Processing SpecSync'
       });
     }
-<<<<<<< HEAD
-  }, [domains, loading, onStateChange]); // Remove onStateChange from dependencies to prevent infinite loop
-
-  // Initialize sample data
-  const initializeSampleData = useCallback((referenceDomains: TMFReferenceDomain[], referenceCapabilities: TMFReferenceCapability[]) => {
-=======
   }, [domains, loading, handleStateChange]); // Include handleStateChange in dependencies
 
   // Initialize sample data
@@ -242,7 +220,6 @@
     referenceDomains: TMFDomain[],
     referenceFunctions: TMFFunction[],
   ) => {
->>>>>>> 5567ac12
     const sampleDomains: UserDomain[] = referenceDomains.map((refDomain, index) => {
       const domainFunctions = referenceFunctions.filter(
         (func) => func.domain_id === refDomain.id,
@@ -269,13 +246,8 @@
     });
 
     setDomains(sampleDomains);
-<<<<<<< HEAD
-    onStateChange?.(sampleDomains);
-  }, [onStateChange]);
-=======
     handleStateChange(sampleDomains);
   };
->>>>>>> 5567ac12
 
   const autoSelectMatchingDomainsAndCapabilities = async (specSyncItems: any[]) => {
     try {
@@ -315,24 +287,6 @@
         let hasMatchingCapabilities = false;
         let domainSelected = false;
 
-<<<<<<< HEAD
-  const autoSelectMatchingDomainsAndCapabilities = useCallback((specSyncItems: SpecSyncItem[]) => {
-    // Extract unique domains and capabilities from SpecSync data
-    const importedDomains = new Set<string>();
-    const importedCapabilities = new Set<string>();
-
-    specSyncItems.forEach((item: SpecSyncItem) => {
-      if (item.domain) {
-        importedDomains.add(item.domain.toString().trim());
-      }
-      if (item.capability) {
-        importedCapabilities.add(item.capability.toString().trim());
-      }
-      if (item.afLevel2) {
-        importedCapabilities.add(item.afLevel2.toString().trim());
-      }
-    });
-=======
         // STRICT EXACT DOMAIN MATCH ONLY
         console.log(`🔍 Checking domain: "${domain.name}" against SpecSync domains:`, Array.from(importedDomains));
         
@@ -351,7 +305,6 @@
           }
           return exactMatch;
         });
->>>>>>> 5567ac12
 
         if (matchingSpecSyncDomain) {
           console.log(`🎯 Found matching domain: ${domain.name} matches ${matchingSpecSyncDomain}`);
@@ -472,39 +425,6 @@
       );
       console.log(`🎯 Final Results: ${totalSelectedDomains} domains selected, ${totalSelectedCapabilities} capabilities selected`);
       
-<<<<<<< HEAD
-      if (!domainExists) {
-        // Create new domain from imported data
-        const newDomain: UserDomain = {
-          id: `domain-imported-${Date.now()}-${Math.random()}`,
-          name: importedDomain,
-          description: `Imported domain: ${importedDomain}`,
-          capabilities: [],
-          isSelected: true,
-          isExpanded: false,
-          requirementCount: 0
-        };
-        newDomains.push(newDomain);
-      }
-    });
-
-    // Combine existing and new domains
-    const allDomains = [...updatedDomains, ...newDomains];
-    
-    setDomains(allDomains);
-  }, [domains]);
-
-  const updateRequirementCounts = useCallback((specSyncItems: SpecSyncItem[]) => {
-    const updatedDomains = domains.map(domain => {
-      const domainCapabilities = domain.capabilities.map(capability => {
-        // Count requirements that match this capability
-        const requirementCount = specSyncItems.filter((item: SpecSyncItem) => {
-          const itemCapability = (item.capability || item.afLevel2 || '').toString().toLowerCase();
-          const itemDomain = (item.domain || '').toString().toLowerCase();
-          const capabilityName = capability.name.toLowerCase();
-          const domainName = domain.name.toLowerCase();
-          
-=======
       // Use flushSync to ensure immediate UI update
       console.log('🔄 Setting domains state with selections...');
       flushSync(() => {
@@ -548,7 +468,6 @@
           const functionName = capability.name.trim().toLowerCase();
           const domainName = domain.name.trim().toLowerCase();
 
->>>>>>> 5567ac12
           // Exact match for better accuracy
           const functionMatch = itemFunction === functionName;
           const domainMatch = itemDomain === domainName;
@@ -582,10 +501,6 @@
       };
     });
 
-<<<<<<< HEAD
-    setDomains(updatedDomains);
-  }, [domains]);
-=======
     // Only update state if we're not already in the middle of updating
     if (!domainsToUpdate) {
       setDomains(updatedDomains);
@@ -602,7 +517,6 @@
     );
     return { selectedDomains, selectedCapabilities };
   };
->>>>>>> 5567ac12
 
   const addDomain = (domainData: {
     name: string;
