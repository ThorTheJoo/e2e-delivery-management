'use client';

import React, { useState, useCallback, useEffect } from 'react';
import { Card, CardContent, CardHeader, CardTitle } from '@/components/ui/card';
import { Button } from '@/components/ui/button';
import { Input } from '@/components/ui/input';
import { Label } from '@/components/ui/label';
import {
  Select,
  SelectContent,
  SelectItem,
  SelectTrigger,
  SelectValue,
} from '@/components/ui/select';
import { Badge } from '@/components/ui/badge';
import { ChevronDown, ChevronRight } from 'lucide-react';
import { BlueDolphinConfig, BlueDolphinObjectEnhanced } from '@/types/blue-dolphin';

interface BlueDolphinIntegrationProps {
  config: BlueDolphinConfig;
}

export function BlueDolphinIntegration({ config }: BlueDolphinIntegrationProps) {
  const [objects, setObjects] = useState<BlueDolphinObjectEnhanced[]>([]);
  const [loading, setLoading] = useState(false);
  const [error, setError] = useState<string | null>(null);
<<<<<<< HEAD
  const [_objectCount, setObjectCount] = useState(0);
=======
>>>>>>> 5567ac12
  const [objectTotal, setObjectTotal] = useState(0);
  const [lastDataUpdate, setLastDataUpdate] = useState<Date | null>(null);
  const [lastApiResponse, setLastApiResponse] = useState<any>(null);
  const [selectedEndpoint, setSelectedEndpoint] = useState('/Objects');
  const [filter, setFilter] = useState('');
  const [objectDefinitionFilter, setObjectDefinitionFilter] = useState('');
  const [workspaceFilter, setWorkspaceFilter] = useState('');
  const [useEnhancedFields, setUseEnhancedFields] = useState(true);
  const [showEnhancedFields, setShowEnhancedFields] = useState(true);
  const [resultsLimit, setResultsLimit] = useState(10);
  const [expandedSections, setExpandedSections] = useState<Set<string>>(
    new Set(['debug', 'raw-data', 'enhanced-analysis']),
  );
  const [bypassCache, setBypassCache] = useState(false);
  const [availableWorkspaces, setAvailableWorkspaces] = useState<string[]>([]);
  const [workspacesLoading, setWorkspacesLoading] = useState(false);
  const [workspacesError, setWorkspacesError] = useState<string | null>(null);
  const [statusFilter, setStatusFilter] = useState<string>('Accepted');
  const [availableStatuses, setAvailableStatuses] = useState<string[]>([]);
  const [relSrcStatus, setRelSrcStatus] = useState<string>('Accepted');
  const [relTgtStatus, setRelTgtStatus] = useState<string>('Accepted');
  const [exportStatus, setExportStatus] = useState<string>('Accepted');

  const loadObjects = useCallback(async () => {
    // Check if we have the required configuration based on protocol
    if (config.protocol === 'ODATA' && !config.odataUrl) {
      setError('OData URL not configured');
      return;
    }
    
    if (config.protocol === 'REST' && !config.userApiKey) {
      setError('User API Key not configured for REST protocol');
      return;
    }
    
    if (config.protocol === 'HYBRID' && !config.odataUrl && !config.userApiKey) {
      setError('Either OData URL or User API Key must be configured for HYBRID protocol');
      return;
    }

    setLoading(true);
    setError(null);

    try {
      // Determine action based on protocol and enhanced fields setting
      let action: string;
      if (config.protocol === 'REST') {
        action = 'get-objects-rest';
      } else if (config.protocol === 'ODATA') {
        action = useEnhancedFields ? 'get-objects-enhanced' : 'get-objects';
      } else { // HYBRID - prefer OData if available, fallback to REST
        if (config.odataUrl) {
          action = useEnhancedFields ? 'get-objects-enhanced' : 'get-objects';
        } else {
          action = 'get-objects-rest';
        }
      }

      // Build request data based on protocol
      let requestData: any = {
        endpoint: selectedEndpoint,
        top: resultsLimit,
        orderby: 'Title asc',
      };

      if (action === 'get-objects-rest') {
        // REST API parameters
        if (workspaceFilter && workspaceFilter !== 'all') {
          requestData.workspace_id = workspaceFilter;
        }
        if (statusFilter && statusFilter !== 'all') {
          requestData.status = statusFilter;
        }
        if (filter) {
          requestData.filter = filter;
        }
      } else {
        // OData parameters
        let combinedFilter = filter;
        const filterParts: string[] = [];
        
        if (workspaceFilter && workspaceFilter !== 'all') {
          filterParts.push(`Workspace eq '${workspaceFilter}'`);
        }
        
        if (statusFilter && statusFilter !== 'all') {
          filterParts.push(`Status eq '${statusFilter}'`);
        }
        
        if (filter) {
          filterParts.push(`(${filter})`);
        }
        
        combinedFilter = filterParts.join(' and ');
        
        requestData = {
          ...requestData,
          filter: combinedFilter,
          ...(useEnhancedFields && { moreColumns: true }),
        };
      }

      const requestBody = {
        action: action,
        config: config,
        data: requestData,
      };

      console.log(`Loading objects with ${action}...`, requestBody);

      const response = await fetch('/api/blue-dolphin', {
        method: 'POST',
        headers: { 'Content-Type': 'application/json' },
        body: JSON.stringify(requestBody),
      });

      const result = await response.json();

      if (result.success) {
        setObjects(result.data || []);
        setObjectTotal(result.total || 0);
        setLastDataUpdate(new Date());
        setLastApiResponse(result);
        
        // Extract available statuses from the response
        const statuses = Array.from(
          new Set(
            (result.data || [])
              .map((obj: any) => obj.Status)
              .filter((status: any): status is string => 
                typeof status === 'string' && status.trim() !== ''
              )
          )
        ).sort();
        setAvailableStatuses(statuses as string[]);
        
        console.log(
          `✅ Loaded ${result.count} objects with enhanced fields:`,
          result.enhancedFields,
        );
        console.log(`🕒 Data last updated: ${new Date().toISOString()}`);
        console.log(`📊 Available statuses:`, statuses);
        console.log(`📊 API Response:`, result);
      } else {
        setError(result.error || 'Failed to load objects');
        console.error('❌ Failed to load objects:', result.error);
      }
    } catch (error) {
      const errorMessage = error instanceof Error ? error.message : 'Unknown error occurred';
      setError(errorMessage);
      console.error('❌ Error loading objects:', error);
    } finally {
      setLoading(false);
    }
<<<<<<< HEAD
  }, [config, selectedEndpoint, filter, workspaceFilter, useEnhancedFields, resultsLimit]);

  const clearObjects = () => {
    setObjects([]);
    setObjectCount(0);
=======
  }, [config, selectedEndpoint, filter, workspaceFilter, statusFilter, useEnhancedFields, resultsLimit]);

  const clearObjects = () => {
    setObjects([]);
>>>>>>> 5567ac12
    setObjectTotal(0);
    setError(null);
    setWorkspaceFilter('');
    setStatusFilter('Accepted');
  };

  const toggleSection = (sectionId: string) => {
    const newExpanded = new Set(expandedSections);
    if (newExpanded.has(sectionId)) {
      newExpanded.delete(sectionId);
    } else {
      newExpanded.add(sectionId);
    }
    setExpandedSections(newExpanded);
  };

  // Filter objects by definition if filter is set
  const filteredObjects = objectDefinitionFilter
    ? objects.filter((obj) => obj.Definition === objectDefinitionFilter)
    : objects;

  // Get unique definitions for filtering
  const uniqueDefinitions = Array.from(new Set(objects.map((obj) => obj.Definition))).sort();

  // Get enhanced field count for an object
  const getEnhancedFieldCount = (obj: BlueDolphinObjectEnhanced) => {
    // Check all possible enhanced fields, not just a subset
    const allEnhancedFields = Object.keys(obj).filter(
      (key) =>
        key.startsWith('Object_Properties_') ||
        key.startsWith('Deliverable_Object_Status_') ||
        key.startsWith('Ameff_properties_') ||
        key.startsWith('Resource_x26_Rate_') ||
        key.startsWith('External_Design_'),
    );
    return allEnhancedFields.filter(
      (field) =>
        obj[field as keyof BlueDolphinObjectEnhanced] &&
        obj[field as keyof BlueDolphinObjectEnhanced] !== '',
    ).length;
  };

  // ------------------------------
  // Relationship Data (Relations_table)
  // ------------------------------

  interface BlueDolphinRelation {
    Id: string;
    RelationshipId: string;
    BlueDolphinObjectItemId: string;
    RelatedBlueDolphinObjectItemId: string;
    RelationshipDefinitionId?: string;
    RelationshipDefinitionName?: string;
    BlueDolphinObjectWorkspaceName?: string;
    BlueDolphinObjectDefinitionName?: string;
    RelatedBlueDolphinObjectWorkspaceName?: string;
    RelatedBlueDolphinObjectDefinitionName?: string;
    Type?: string;
    Name?: string;
    IsRelationshipDirectionAlternative?: boolean;
    [key: string]: unknown;
  }

  const [relations, setRelations] = useState<BlueDolphinRelation[]>([]);
  const [relationsLoading, setRelationsLoading] = useState(false);
  const [relationsError, setRelationsError] = useState<string | null>(null);
  const [relationsTop, setRelationsTop] = useState(10);

  // Filters for relations
  const [relDefName, setRelDefName] = useState('');
  const [relSrcDef, setRelSrcDef] = useState('');
  const [relTgtWs, setRelTgtWs] = useState('');
  const [relTgtDef, setRelTgtDef] = useState('');
  const [relType, setRelType] = useState('');
  const [relName, setRelName] = useState('');
  const [relRawFilter, setRelRawFilter] = useState('');

  const buildRelationsFilter = useCallback((): string => {
    const parts: string[] = [];
    if (relDefName) parts.push(`RelationshipDefinitionName eq '${relDefName}'`);
    if (relSrcDef) parts.push(`BlueDolphinObjectDefinitionName eq '${relSrcDef}'`);
    if (relTgtWs) parts.push(`RelatedBlueDolphinObjectWorkspaceName eq '${relTgtWs}'`);
    if (relTgtDef) parts.push(`RelatedBlueDolphinObjectDefinitionName eq '${relTgtDef}'`);
    if (relType) parts.push(`Type eq '${relType}'`);
    if (relName) parts.push(`Name eq '${relName}'`);
    if (relRawFilter) parts.push(`(${relRawFilter})`);

    // Add workspace filter to ensure consistency with object loading
    if (workspaceFilter && workspaceFilter !== 'all') {
      const workspaceCondition = `(BlueDolphinObjectWorkspaceName eq '${workspaceFilter}' or RelatedBlueDolphinObjectWorkspaceName eq '${workspaceFilter}')`;
      parts.push(workspaceCondition);
    }

<<<<<<< HEAD
=======
    // Note: Status filtering for relations would require additional queries
    // as relations don't have direct status fields. This would need to be
    // handled by filtering the related objects separately.

>>>>>>> 5567ac12
    return parts.join(' and ');
  }, [relDefName, relSrcDef, relTgtWs, relTgtDef, relType, relName, relRawFilter, workspaceFilter]);

  const loadRelations = useCallback(async () => {
    if (!config.odataUrl) {
      setRelationsError('OData URL not configured');
      return;
    }
    setRelationsLoading(true);
    setRelationsError(null);
    try {
      const requestBody = {
        action: 'get-objects-enhanced',
        config: config,
        data: {
          endpoint: '/Relations',
          filter: buildRelationsFilter(),
          top: relationsTop,
          moreColumns: true,
        },
      };

      const response = await fetch('/api/blue-dolphin', {
        method: 'POST',
        headers: { 'Content-Type': 'application/json' },
        body: JSON.stringify(requestBody),
      });
      const result = await response.json();
      if (result.success) {
        setRelations(result.data || []);
      } else {
        setRelationsError(result.error || 'Failed to load relations');
      }
    } catch (e) {
      setRelationsError(e instanceof Error ? e.message : 'Unknown error');
    } finally {
      setRelationsLoading(false);
    }
  }, [config, relationsTop, buildRelationsFilter]);

  const unique = (arr: (string | undefined)[]) =>
    Array.from(new Set(arr.filter(Boolean) as string[])).sort();
  const uniqueRelTypes = unique(relations.map((r) => r.Type));
  const uniqueRelNames = unique(relations.map((r) => r.Name));
  const uniqueRelDefNames = unique(relations.map((r) => r.RelationshipDefinitionName));
  const uniqueSrcDefs = unique(relations.map((r) => r.BlueDolphinObjectDefinitionName));
  const uniqueTgtDefs = unique(relations.map((r) => r.RelatedBlueDolphinObjectDefinitionName));

  // Enhanced workspace list with additional predefined options
  const baseWorkspaces = unique(relations.map((r) => r.RelatedBlueDolphinObjectWorkspaceName));
  const additionalWorkspaces = [
    'CSG International',
    'Product Architecture',
    'Customer Q',
    'Simulated Case Study',
    'RR',
  ];
  const uniqueTgtWs = Array.from(new Set([...baseWorkspaces, ...additionalWorkspaces])).sort();

  // ------------------------------
  // Export (Objects + Relations CSV)
  // ------------------------------
  type WorkspaceScope = 'both' | 'either';

  interface JoinedExportRow {
    relation: BlueDolphinRelation;
    source: BlueDolphinObjectEnhanced;
    target: BlueDolphinObjectEnhanced;
  }

  const [exportLoading, setExportLoading] = useState(false);
  const [exportError, setExportError] = useState<string | null>(null);
  const [exportLimit, setExportLimit] = useState(200);
  const [exportRelationType, setExportRelationType] = useState('');
  const [exportObjectDefinition, setExportObjectDefinition] = useState('');
  const [exportWorkspaceScope, setExportWorkspaceScope] = useState<WorkspaceScope>('either');
  const [exportRows, setExportRows] = useState<JoinedExportRow[]>([]);
  const [exportQueries, setExportQueries] = useState<{ objects: string; relations: string } | null>(
    null,
  );

  const buildObjectsFilterForExport = useCallback((): string => {
    const parts: string[] = [];
    if (workspaceFilter && workspaceFilter !== 'all') {
      parts.push(`Workspace eq '${workspaceFilter}'`);
    }
    if (exportStatus && exportStatus !== 'all') {
      parts.push(`Status eq '${exportStatus}'`);
    }
    if (exportObjectDefinition) {
      parts.push(`Definition eq '${exportObjectDefinition}'`);
    }
    return parts.join(' and ');
<<<<<<< HEAD
  }, [workspaceFilter, exportObjectDefinition]);
=======
  }, [workspaceFilter, exportStatus, exportObjectDefinition]);
>>>>>>> 5567ac12

  const buildRelationsFilterForExport = useCallback((): string => {
    const parts: string[] = [];
    if (workspaceFilter && workspaceFilter !== 'all') {
      const both = `(BlueDolphinObjectWorkspaceName eq '${workspaceFilter}' and RelatedBlueDolphinObjectWorkspaceName eq '${workspaceFilter}')`;
      const either = `(BlueDolphinObjectWorkspaceName eq '${workspaceFilter}' or RelatedBlueDolphinObjectWorkspaceName eq '${workspaceFilter}')`;
      parts.push(exportWorkspaceScope === 'both' ? both : either);
    }
    if (exportRelationType) parts.push(`Type eq '${exportRelationType}'`);
    if (exportObjectDefinition) {
      parts.push(
        `(BlueDolphinObjectDefinitionName eq '${exportObjectDefinition}' or RelatedBlueDolphinObjectDefinitionName eq '${exportObjectDefinition}')`,
      );
    }
    return parts.join(' and ');
<<<<<<< HEAD
  }, [workspaceFilter, exportWorkspaceScope, exportRelationType, exportObjectDefinition]);

  const joinRelationsWithObjects = useCallback((rels: BlueDolphinRelation[], objs: BlueDolphinObjectEnhanced[]): JoinedExportRow[] => {
=======
  }, [workspaceFilter, exportRelationType, exportObjectDefinition, exportWorkspaceScope]);

  const joinRelationsWithObjects = useCallback((
    rels: BlueDolphinRelation[],
    objs: BlueDolphinObjectEnhanced[],
  ): JoinedExportRow[] => {
>>>>>>> 5567ac12
    const map = new Map<string, BlueDolphinObjectEnhanced>();
    for (const o of objs) {
      if (o.ID) map.set(String(o.ID), o);
    }
    const rows: JoinedExportRow[] = [];
    for (const r of rels) {
      const s = map.get(String(r.BlueDolphinObjectItemId));
      const t = map.get(String(r.RelatedBlueDolphinObjectItemId));
      if (s && t) rows.push({ relation: r, source: s, target: t });
    }
    return rows;
  }, []);

  const loadExportDataset = useCallback(async () => {
    if (!config.odataUrl) {
      setExportError('OData URL not configured');
      return;
    }
    if (!workspaceFilter) {
      setExportError('Select a Workspace to scope the export');
      return;
    }

    setExportLoading(true);
    setExportError(null);
    try {
      // Objects request
      const objectsFilter = buildObjectsFilterForExport();
      const objectsQuery = `/Objects?${objectsFilter ? `$filter=${encodeURIComponent(objectsFilter)}&` : ''}MoreColumns=true&$top=${exportLimit}`;
      // Relations request
      const relationsFilter = buildRelationsFilterForExport();
      const relationsQuery = `/Relations?${relationsFilter ? `$filter=${encodeURIComponent(relationsFilter)}&` : ''}MoreColumns=true&$top=${exportLimit}`;
      setExportQueries({ objects: objectsQuery, relations: relationsQuery });

      // Fetch objects (v4)
      const objReqBody = {
        action: 'get-objects-enhanced',
        config: config,
        data: {
          endpoint: '/Objects',
          filter: objectsFilter,
          top: exportLimit,
          orderby: 'Title asc',
          moreColumns: true,
        },
      };

      // Fetch relations (v2 semantics supported by same route)
      const relReqBody = {
        action: 'get-objects-enhanced',
        config: config,
        data: {
          endpoint: '/Relations',
          filter: relationsFilter,
          top: exportLimit,
          moreColumns: true,
        },
      };

      console.log('Export fetch — Objects:', objReqBody);
      const [objRes, relRes] = await Promise.all([
        fetch('/api/blue-dolphin', {
          method: 'POST',
          headers: { 'Content-Type': 'application/json' },
          body: JSON.stringify(objReqBody),
        }),
        fetch('/api/blue-dolphin', {
          method: 'POST',
          headers: { 'Content-Type': 'application/json' },
          body: JSON.stringify(relReqBody),
        }),
      ]);

      const objJson = await objRes.json();
      const relJson = await relRes.json();

      if (!objJson.success) throw new Error(objJson.error || 'Failed to load objects for export');
      if (!relJson.success) throw new Error(relJson.error || 'Failed to load relations for export');

      const joined = joinRelationsWithObjects(
        (relJson.data || []) as BlueDolphinRelation[],
        (objJson.data || []) as BlueDolphinObjectEnhanced[],
      );
      setExportRows(joined);
      console.log(
        `Joined ${joined.length} relation-object rows (out of ${relJson.data?.length || 0} relations)`,
      );
    } catch (e) {
      const msg = e instanceof Error ? e.message : 'Unknown export error';
      setExportError(msg);
      console.error('❌ Export dataset load error:', e);
    } finally {
      setExportLoading(false);
    }
  }, [config, workspaceFilter, exportLimit, buildObjectsFilterForExport, buildRelationsFilterForExport, joinRelationsWithObjects]);

  function isEnhancedKey(key: string): boolean {
    return (
      key.startsWith('Object_Properties_') ||
      key.startsWith('Deliverable_Object_Status_') ||
      key.startsWith('Ameff_properties_') ||
      key.startsWith('Resource_x26_Rate_') ||
      key.startsWith('External_Design_')
    );
  }

  const buildCsvAndDownload = () => {
    if (exportRows.length === 0) return;

    const standardSourceFields = [
      'ID',
      'Title',
      'Definition',
      'Status',
      'Workspace',
      'CreatedOn',
      'ChangedOn',
      'Category',
      'ArchimateType',
      'ObjectLifecycleState',
    ];
    const enhancedFieldSet = new Set<string>();
    for (const row of exportRows) {
      Object.keys(row.source).forEach((k) => {
        if (isEnhancedKey(k)) enhancedFieldSet.add(k);
      });
      Object.keys(row.target).forEach((k) => {
        if (isEnhancedKey(k)) enhancedFieldSet.add(k);
      });
    }
    const enhancedFields = Array.from(enhancedFieldSet).sort();

    const relHeaders = [
      'rel_relationshipId',
      'rel_type',
      'rel_name',
      'rel_definitionName',
      'rel_isDirectionAlternative',
      'rel_sourceWorkspace',
      'rel_targetWorkspace',
    ];
    const srcHeaders = standardSourceFields.map((f) => `source_${f}`);
    const tgtHeaders = standardSourceFields.map((f) => `target_${f}`);
    const srcEnhancedHeaders = enhancedFields.map((f) => `source_${f}`);
    const tgtEnhancedHeaders = enhancedFields.map((f) => `target_${f}`);

    const header = [
      ...relHeaders,
      ...srcHeaders,
      ...srcEnhancedHeaders,
      ...tgtHeaders,
      ...tgtEnhancedHeaders,
    ];

    const escapeCsv = (val: unknown) => {
      if (val === null || val === undefined) return '';
      const s = String(val);
      if (/[",\n\r]/.test(s)) return '"' + s.replace(/"/g, '""') + '"';
      return s;
    };

    const lines: string[] = [];
    lines.push('\uFEFF' + header.join(','));
    for (const row of exportRows) {
      const rel = row.relation;
      const src = row.source;
      const tgt = row.target;
      const relVals = [
        rel.RelationshipId,
        rel.Type || '',
        rel.Name || '',
        rel.RelationshipDefinitionName || '',
        typeof rel.IsRelationshipDirectionAlternative === 'boolean'
          ? String(rel.IsRelationshipDirectionAlternative)
          : '',
        rel.BlueDolphinObjectWorkspaceName || '',
        rel.RelatedBlueDolphinObjectWorkspaceName || '',
      ];
      const srcVals = standardSourceFields.map((f) => src[f] ?? '');
      const srcEnhVals = enhancedFields.map((f) => src[f] ?? '');
      const tgtVals = standardSourceFields.map((f) => tgt[f] ?? '');
      const tgtEnhVals = enhancedFields.map((f) => tgt[f] ?? '');
      const rowVals = [...relVals, ...srcVals, ...srcEnhVals, ...tgtVals, ...tgtEnhVals].map(
        escapeCsv,
      );
      lines.push(rowVals.join(','));
    }

    const blob = new Blob([lines.join('\r\n')], { type: 'text/csv;charset=utf-8;' });
    const url = URL.createObjectURL(blob);
    const a = document.createElement('a');
    const fname = `blue-dolphin-export-${(workspaceFilter || 'workspace').replace(/\s+/g, '-').toLowerCase()}.csv`;
    a.href = url;
    a.download = fname;
    a.click();
    URL.revokeObjectURL(url);
  };

  const forceRefresh = useCallback(async () => {
    setBypassCache(true); // Force bypass cache
    await loadObjects(); // Re-fetch objects
    setBypassCache(false); // Reset bypass cache
  }, [loadObjects]);

  const refreshWorkspaces = useCallback(async () => {
    if (!config.odataUrl) {
      setWorkspacesError('OData URL not configured');
      return;
    }

    setWorkspacesLoading(true);
    setWorkspacesError(null);

    try {
      const requestBody = {
        action: 'get-objects-enhanced',
        config: config,
        data: {
          endpoint: '/Objects',
          filter: '', // No filter to get all workspaces
          top: 1000, // Get a large sample to find all workspaces
          orderby: 'Title asc',
          moreColumns: false, // We only need the Workspace field
        },
      };

      console.log('Refreshing workspaces from OData...', requestBody);

      const response = await fetch('/api/blue-dolphin', {
        method: 'POST',
        headers: { 'Content-Type': 'application/json' },
        body: JSON.stringify(requestBody),
      });

      const result = await response.json();

      if (result.success) {
        // Extract unique workspace names from the objects
        const workspaceNames: string[] = (result.data || [])
          .map((obj: any) => obj.Workspace)
          .filter((workspace: any): workspace is string => 
            typeof workspace === 'string' && workspace.trim() !== ''
          );
        
        const workspaces: string[] = Array.from(new Set(workspaceNames)).sort();

        setAvailableWorkspaces(workspaces as string[]);
        console.log(`✅ Refreshed ${workspaces.length} workspaces:`, workspaces);
      } else {
        setWorkspacesError(result.error || 'Failed to load workspaces');
        console.error('❌ Failed to load workspaces:', result.error);
      }
    } catch (error) {
      const errorMessage = error instanceof Error ? error.message : 'Unknown error occurred';
      setWorkspacesError(errorMessage);
      console.error('❌ Error loading workspaces:', error);
    } finally {
      setWorkspacesLoading(false);
    }
  }, [config]);

  // Auto-refresh workspaces when component mounts
  useEffect(() => {
    if (config.odataUrl && availableWorkspaces.length === 0) {
      refreshWorkspaces();
    }
  }, [config.odataUrl, availableWorkspaces.length, refreshWorkspaces]);

  return (
    <div className="space-y-6">
      <div className="flex items-center justify-between">
        <div className="flex items-center space-x-4">
          <h2 className="text-2xl font-bold">Blue Dolphin Integration</h2>
          <Badge 
            variant={config.protocol === 'REST' ? 'default' : config.protocol === 'ODATA' ? 'secondary' : 'outline'}
            className="text-xs"
          >
            {config.protocol} Protocol
          </Badge>
          {config.protocol === 'HYBRID' && (
            <Badge variant="outline" className="text-xs">
              {config.odataUrl ? 'OData Available' : 'REST Only'}
            </Badge>
          )}
        </div>
        <div className="flex items-center space-x-2">
          <Badge variant={useEnhancedFields ? 'default' : 'secondary'}>
            {useEnhancedFields ? 'Enhanced Fields' : 'Standard Fields'}
          </Badge>
          {useEnhancedFields && (
            <Badge variant="outline" className="text-xs">
              MoreColumns=true
            </Badge>
          )}
        </div>
      </div>

      {/* Configuration Display */}
      <Card>
        <CardHeader>
          <CardTitle>Configuration</CardTitle>
        </CardHeader>
        <CardContent className="space-y-2 text-sm">
          <div>
            <strong>Protocol:</strong> {config.protocol}
          </div>
          <div>
            <strong>OData URL:</strong> {config.odataUrl}
          </div>
          <div>
            <strong>Authentication:</strong>{' '}
            {config.apiKey ? 'API Key' : config.username ? 'Basic Auth' : 'None'}
          </div>
        </CardContent>
      </Card>

      {/* Object Retrieval Controls (collapsible) */}
      <Card>
        <CardHeader
          className="cursor-pointer transition-colors hover:bg-gray-50"
          onClick={() => toggleSection('object-retrieval')}
        >
          <div className="flex items-center justify-between">
            <CardTitle className="text-lg font-semibold">Object Retrieval</CardTitle>
            <Button variant="ghost" size="sm" className="h-6 w-6 p-0">
              {expandedSections.has('object-retrieval') ? (
                <ChevronDown className="h-4 w-4" />
              ) : (
                <ChevronRight className="h-4 w-4" />
              )}
            </Button>
          </div>
        </CardHeader>
        {expandedSections.has('object-retrieval') && (
          <CardContent className="space-y-4">
<<<<<<< HEAD
          <div className="grid grid-cols-1 md:grid-cols-2 gap-4">
            <div>
              <Label htmlFor="endpoint">Endpoint</Label>
              <Select value={selectedEndpoint} onValueChange={setSelectedEndpoint}>
                <SelectTrigger>
                  <SelectValue />
                </SelectTrigger>
                <SelectContent>
                  <SelectItem value="/Objects">Objects</SelectItem>
                  <SelectItem value="/Domains">Domains</SelectItem>
                  <SelectItem value="/Capabilities">Capabilities</SelectItem>
                </SelectContent>
              </Select>
            </div>
            <div>
              <Label htmlFor="filter">Filter (OData)</Label>
              <Input
                id="filter"
                value={filter}
                onChange={(e) => setFilter(e.target.value)}
                placeholder="e.g., Definition eq 'Application Component'"
              />
              <div className="text-xs text-gray-500 mt-1">
                Valid OData syntax: Definition eq &apos;Business Process&apos;, contains(Title, &apos;Customer&apos;)
=======
            <div className="grid grid-cols-1 gap-4 md:grid-cols-2">
              <div>
                <Label htmlFor="endpoint">Endpoint</Label>
                <Select value={selectedEndpoint} onValueChange={setSelectedEndpoint}>
                  <SelectTrigger>
                    <SelectValue />
                  </SelectTrigger>
                  <SelectContent>
                    <SelectItem value="/Objects">Objects</SelectItem>
                    <SelectItem value="/Domains">Domains</SelectItem>
                    <SelectItem value="/Capabilities">Capabilities</SelectItem>
                  </SelectContent>
                </Select>
              </div>
              <div>
                <Label htmlFor="filter">Filter (OData)</Label>
                <Input
                  id="filter"
                  value={filter}
                  onChange={(e) => setFilter(e.target.value)}
                  placeholder="e.g., Definition eq 'Application Component'"
                />
                <div className="mt-1 text-xs text-gray-500">
                  Valid OData syntax: Definition eq 'Business Process', contains(Title, 'Customer')
                </div>
>>>>>>> 5567ac12
              </div>
            </div>

            <div className="grid grid-cols-1 gap-4 md:grid-cols-4">
              <div>
                <Label htmlFor="resultsLimit">Results Limit</Label>
                <Select
                  value={resultsLimit.toString()}
                  onValueChange={(value) => setResultsLimit(parseInt(value))}
                >
                  <SelectTrigger>
                    <SelectValue />
                  </SelectTrigger>
                  <SelectContent>
                    <SelectItem value="10">10 objects</SelectItem>
                    <SelectItem value="25">25 objects</SelectItem>
                    <SelectItem value="50">50 objects</SelectItem>
                    <SelectItem value="100">100 objects</SelectItem>
                    <SelectItem value="250">250 objects</SelectItem>
                    <SelectItem value="500">500 objects</SelectItem>
                  </SelectContent>
                </Select>
                <div className="mt-1 text-xs text-gray-500">
                  Number of objects to retrieve (higher = more data, slower response)
                  {resultsLimit > 100 && (
                    <div className="mt-1 font-medium text-orange-600">
                      ⚠️ High limit selected - may be slow with enhanced fields
                    </div>
                  )}
                </div>
              </div>
              <div>
                <div className="flex items-center justify-between">
                  <Label htmlFor="workspaceFilter">Workspace Filter</Label>
                  <Button
                    onClick={refreshWorkspaces}
                    disabled={workspacesLoading}
                    variant="outline"
                    size="sm"
                    className="h-6 px-2 text-xs"
                  >
                    {workspacesLoading ? 'Refreshing...' : '🔄 Refresh'}
                  </Button>
                </div>
                <Select
                  value={workspaceFilter || 'all'}
                  onValueChange={(value) => setWorkspaceFilter(value === 'all' ? '' : value)}
                >
                  <SelectTrigger>
                    <SelectValue placeholder="All Workspaces" />
                  </SelectTrigger>
                  <SelectContent>
                    <SelectItem value="all">All Workspaces</SelectItem>
                    {availableWorkspaces.map((workspace) => (
                      <SelectItem key={workspace} value={workspace}>
                        {workspace}
                      </SelectItem>
                    ))}
                  </SelectContent>
                </Select>
                <div className="mt-1 text-xs text-gray-500">
                  Filter objects by workspace name
                  {availableWorkspaces.length > 0 && (
                    <span className="ml-1 text-green-600">
                      ({availableWorkspaces.length} workspaces loaded)
                    </span>
                  )}
                </div>
                {workspacesError && (
                  <div className="mt-1 text-xs text-red-600">{workspacesError}</div>
                )}
              </div>
              <div>
                <Label htmlFor="statusFilter">Status Filter</Label>
                <Select
                  value={statusFilter || 'all'}
                  onValueChange={(value) => setStatusFilter(value === 'all' ? '' : value)}
                >
                  <SelectTrigger>
                    <SelectValue placeholder="All Statuses" />
                  </SelectTrigger>
                  <SelectContent>
                    <SelectItem value="all">All Statuses</SelectItem>
                    {availableStatuses.map((status) => (
                      <SelectItem key={status} value={status}>
                        {status}
                      </SelectItem>
                    ))}
                  </SelectContent>
                </Select>
                <div className="mt-1 text-xs text-gray-500">
                  Filter objects by status
                  {availableStatuses.length > 0 && (
                    <span className="ml-1 text-green-600">
                      ({availableStatuses.length} statuses available)
                    </span>
                  )}
                </div>
              </div>
              <div>
                <Label htmlFor="textSearch">Text Search (Simple)</Label>
                <Input
                  id="textSearch"
                  placeholder="e.g., Customer Connect, User Interface"
                  onChange={(e) => {
                    const searchText = e.target.value.trim();
                    if (searchText) {
                      // Convert simple text to OData contains filter
                      setFilter(`contains(Title, '${searchText}')`);
                    } else {
                      setFilter('');
                    }
                  }}
                />
                <div className="mt-1 text-xs text-gray-500">
                  Type text to search in object titles (automatically converts to OData filter)
                </div>
              </div>
            </div>

            <div className="flex items-center space-x-4">
              <div className="flex items-center space-x-2">
                <input
                  type="checkbox"
                  id="useEnhancedFields"
                  checked={useEnhancedFields}
                  onChange={(e) => setUseEnhancedFields(e.target.checked)}
                  className="rounded"
                />
                <Label htmlFor="useEnhancedFields">Use Enhanced Fields (MoreColumns=true)</Label>
              </div>
              <div className="flex items-center space-x-2">
                <input
                  type="checkbox"
                  id="showEnhancedFields"
                  checked={showEnhancedFields}
                  onChange={(e) => setShowEnhancedFields(e.target.checked)}
                  className="rounded"
                  disabled={!useEnhancedFields}
                />
                <Label htmlFor="showEnhancedFields">Show Enhanced Fields in Cards</Label>
              </div>
              <div className="flex items-center space-x-2">
                <input
                  type="checkbox"
                  id="bypassCache"
                  checked={bypassCache}
                  onChange={(e) => setBypassCache(e.target.checked)}
                  className="rounded"
                />
                <Label htmlFor="bypassCache">Bypass Cache (Force Fresh Data)</Label>
              </div>
            </div>

<<<<<<< HEAD
          <div className="flex space-x-2">
            <Button onClick={loadObjects} disabled={loading}>
              {loading ? 'Loading...' : 'Load Objects'}
            </Button>
            <Button onClick={clearObjects} variant="outline">
              Clear
            </Button>
          </div>
          
          {/* Preset Filter Buttons */}
          <div className="mt-2">
            <Label className="text-xs text-gray-600 mb-2 block">Quick Filters:</Label>
            <div className="flex flex-wrap gap-2">
              <Button 
                onClick={() => {
                  setFilter("Definition eq 'Business Process'");
                  loadObjects();
                }} 
                variant="outline" 
                size="sm"
              >
                Business Process
              </Button>
              <Button 
                onClick={() => {
                  setFilter("Definition eq 'Application Component'");
                  loadObjects();
                }} 
                variant="outline" 
                size="sm"
              >
                Application Component
              </Button>
              <Button 
                onClick={() => {
                  setFilter("contains(Title, 'Customer')");
                  loadObjects();
                }} 
                variant="outline" 
                size="sm"
              >
                Title Contains &apos;Customer&apos;
=======
            <div className="flex space-x-4">
              <Button onClick={loadObjects} disabled={loading}>
                {loading ? 'Loading...' : 'Load Objects'}
>>>>>>> 5567ac12
              </Button>
              <Button onClick={forceRefresh} disabled={loading} variant="outline">
                {loading ? 'Loading...' : '🔄 Force Refresh'}
              </Button>
              <Button onClick={clearObjects} variant="outline">
                Clear
              </Button>
            </div>

            {/* Preset Filter Buttons */}
            <div className="mt-2">
              <Label className="mb-2 block text-xs text-gray-600">Quick Filters:</Label>
              <div className="flex flex-wrap gap-2">
                <Button
                  onClick={() => {
                    setFilter("Definition eq 'Business Process'");
                    loadObjects();
                  }}
                  variant="outline"
                  size="sm"
                >
                  Business Process
                </Button>
                <Button
                  onClick={() => {
                    setFilter("Definition eq 'Application Component'");
                    loadObjects();
                  }}
                  variant="outline"
                  size="sm"
                >
                  Application Component
                </Button>
                <Button
                  onClick={() => {
                    setFilter("Definition eq 'Application Function'");
                    loadObjects();
                  }}
                  variant="outline"
                  size="sm"
                >
                  Application Function
                </Button>
                <Button
                  onClick={() => {
                    setFilter("Definition eq 'Application Service'");
                    loadObjects();
                  }}
                  variant="outline"
                  size="sm"
                >
                  Application Service
                </Button>
                <Button
                  onClick={() => {
                    setFilter("contains(Title, 'Customer')");
                    loadObjects();
                  }}
                  variant="outline"
                  size="sm"
                >
                  Title Contains 'Customer'
                </Button>
                <Button
                  onClick={() => {
                    setFilter("Status eq 'Archived'");
                    loadObjects();
                  }}
                  variant="outline"
                  size="sm"
                >
                  Archived Objects
                </Button>
                <Button
                  onClick={() => {
                    setFilter('');
                    loadObjects();
                  }}
                  variant="outline"
                  size="sm"
                >
                  All Objects
                </Button>
              </div>
            </div>
          </CardContent>
        )}
      </Card>

      {/* Results Display */}
      {objects.length > 0 && (
        <Card>
          <CardHeader>
            <CardTitle className="flex items-center justify-between">
              <span>
                Retrieved Objects ({filteredObjects.length} of {objectTotal})
              </span>
              <div className="flex items-center space-x-2">
                {useEnhancedFields && (
                  <Badge variant="outline">
                    {objects.reduce((sum, obj) => sum + getEnhancedFieldCount(obj), 0)} Enhanced
                    Fields
                  </Badge>
                )}
                <Badge variant="secondary">Preview: {resultsLimit}</Badge>
              </div>
            </CardTitle>
          </CardHeader>
          <CardContent>
            {/* Debug Information */}
            <Card className="mb-4">
              <CardHeader
                className="cursor-pointer transition-colors hover:bg-gray-50"
                onClick={() => toggleSection('debug')}
              >
                <div className="flex items-center justify-between">
                  <CardTitle className="text-sm">Debug Information</CardTitle>
                  <Button variant="ghost" size="sm" className="h-6 w-6 p-0">
                    {expandedSections.has('debug') ? (
                      <ChevronDown className="h-4 w-4" />
                    ) : (
                      <ChevronRight className="h-4 w-4" />
                    )}
                  </Button>
                </div>
              </CardHeader>
              {expandedSections.has('debug') && (
                <CardContent className="pt-0">
                  <div className="grid grid-cols-2 gap-2 text-xs">
                    <div>
                      <strong>Action:</strong>{' '}
                      {useEnhancedFields ? 'get-objects-enhanced' : 'get-objects'}
                    </div>
                    <div>
                      <strong>Endpoint:</strong> {selectedEndpoint}
                    </div>
                    <div>
                      <strong>Filter:</strong> {filter || 'None'}
                    </div>
                    <div>
                      <strong>MoreColumns:</strong> {useEnhancedFields ? 'true' : 'false'}
                    </div>
                    <div>
                      <strong>Enhanced Fields:</strong> {useEnhancedFields ? 'Enabled' : 'Disabled'}
                    </div>
                    <div>
                      <strong>Total Objects Available:</strong> {objectTotal}
                    </div>
                    <div>
                      <strong>Sample Object Fields:</strong>{' '}
                      {objects.length > 0 ? Object.keys(objects[0]).length : 0} total fields
                    </div>
                    {objects.length > 0 && (
                      <div>
                        <strong>Enhanced Field Count:</strong> {getEnhancedFieldCount(objects[0])}{' '}
                        populated
                      </div>
                    )}
                  </div>
                </CardContent>
              )}
            </Card>

            {/* Raw Data Preview (for debugging) */}
            <Card className="mb-4">
              <CardHeader
                className="cursor-pointer transition-colors hover:bg-gray-50"
                onClick={() => toggleSection('raw-data')}
              >
                <div className="flex items-center justify-between">
                  <div>
                    <CardTitle className="text-sm">Raw Data Preview (First Object)</CardTitle>
                    {lastDataUpdate && (
                      <div className="mt-1 text-xs text-gray-500">
                        Last updated: {lastDataUpdate.toLocaleString()}
                        {bypassCache && (
                          <span className="ml-2 font-semibold text-orange-600">
                            (Cache Bypassed)
                          </span>
                        )}
                      </div>
                    )}
                  </div>
                  <Button variant="ghost" size="sm" className="h-6 w-6 p-0">
                    {expandedSections.has('raw-data') ? (
                      <ChevronDown className="h-4 w-4" />
                    ) : (
                      <ChevronRight className="h-4 w-4" />
                    )}
                  </Button>
                </div>
              </CardHeader>
              {expandedSections.has('raw-data') && (
                <CardContent className="pt-0">
                  <div className="max-h-40 overflow-auto rounded-md bg-gray-100 p-3 font-mono text-xs">
                    <pre>
                      {objects.length > 0 ? JSON.stringify(objects[0], null, 2) : 'No objects'}
                    </pre>
                  </div>
                </CardContent>
              )}
            </Card>

            {/* API Response Debug */}
            {lastApiResponse && (
              <Card className="mb-4">
                <CardHeader
                  className="cursor-pointer transition-colors hover:bg-gray-50"
                  onClick={() => toggleSection('api-debug')}
                >
                  <div className="flex items-center justify-between">
                    <div>
                      <CardTitle className="text-sm">API Response Debug</CardTitle>
                      <div className="mt-1 text-xs text-gray-500">
                        Last API call: {lastDataUpdate?.toLocaleString()}
                      </div>
                    </div>
                    <Button variant="ghost" size="sm" className="h-6 w-6 p-0">
                      {expandedSections.has('api-debug') ? (
                        <ChevronDown className="h-4 w-4" />
                      ) : (
                        <ChevronRight className="h-4 w-4" />
                      )}
                    </Button>
                  </div>
                </CardHeader>
                {expandedSections.has('api-debug') && (
                  <CardContent className="pt-0">
                    <div className="rounded-md bg-green-50 p-3 text-xs">
                      <div className="mb-2 font-semibold">API Response Metadata:</div>
                      <div className="space-y-1">
                        <div>
                          <strong>Success:</strong> {lastApiResponse.success ? '✅' : '❌'}
                        </div>
                        <div>
                          <strong>Count:</strong> {lastApiResponse.count}
                        </div>
                        <div>
                          <strong>Total:</strong> {lastApiResponse.total}
                        </div>
                        <div>
                          <strong>Endpoint:</strong> {lastApiResponse.endpoint}
                        </div>
                        <div>
                          <strong>Filter:</strong> {lastApiResponse.filter || 'None'}
                        </div>
                        <div>
                          <strong>Query:</strong> {lastApiResponse.query}
                        </div>
                        <div>
                          <strong>MoreColumns:</strong>{' '}
                          {lastApiResponse.moreColumns ? '✅ Enabled' : '❌ Disabled'}
                        </div>
                        <div>
                          <strong>Enhanced Fields:</strong> {lastApiResponse.enhancedFields}
                        </div>
                      </div>
                      {lastApiResponse.data && lastApiResponse.data.length > 0 && (
                        <div className="mt-3">
                          <div className="mb-2 font-semibold">
                            First Object ObjectLifecycleState from API:
                          </div>
                          <div className="rounded border bg-white p-2">
                            <div className="font-mono text-xs">
                              ObjectLifecycleState: "
                              {lastApiResponse.data[0].ObjectLifecycleState || 'NOT FOUND'}"
                            </div>
                          </div>
                        </div>
                      )}
                    </div>
                  </CardContent>
                )}
              </Card>
            )}

            {/* Section Control Buttons */}
            <div className="mb-4 flex gap-2">
              <Button
                variant="outline"
                size="sm"
                onClick={() =>
                  setExpandedSections(
                    new Set(['debug', 'raw-data', 'enhanced-analysis', 'api-debug']),
                  )
                }
              >
                Expand All
              </Button>
              <Button variant="outline" size="sm" onClick={() => setExpandedSections(new Set())}>
                Collapse All
              </Button>
            </div>

            {/* Enhanced Fields Analysis (for debugging) */}
            {objects.length > 0 && (
              <Card className="mb-4">
                <CardHeader
                  className="cursor-pointer transition-colors hover:bg-gray-50"
                  onClick={() => toggleSection('enhanced-analysis')}
                >
                  <div className="flex items-center justify-between">
                    <div>
                      <CardTitle className="text-sm">
                        Enhanced Fields Analysis (First Object)
                      </CardTitle>
                      {lastDataUpdate && (
                        <div className="mt-1 text-xs text-gray-500">
                          Last updated: {lastDataUpdate.toLocaleString()}
                          {bypassCache && (
                            <span className="ml-2 font-semibold text-orange-600">
                              (Cache Bypassed)
                            </span>
                          )}
                        </div>
                      )}
                    </div>
                    <Button variant="ghost" size="sm" className="h-6 w-6 p-0">
                      {expandedSections.has('enhanced-analysis') ? (
                        <ChevronDown className="h-4 w-4" />
                      ) : (
                        <ChevronRight className="h-4 w-4" />
                      )}
                    </Button>
                  </div>
                </CardHeader>
                {expandedSections.has('enhanced-analysis') && (
                  <CardContent className="pt-0">
                    <div className="rounded-md bg-blue-50 p-3 text-xs">
                      <div className="mb-2 font-semibold">All Available Fields:</div>
                      <div className="grid grid-cols-2 gap-2">
                        {Object.keys(objects[0]).map((field) => {
                          const value = objects[0][field as keyof BlueDolphinObjectEnhanced];
                          const isEnhanced =
                            field.startsWith('Object_Properties_') ||
                            field.startsWith('Deliverable_Object_Status_') ||
                            field.startsWith('Ameff_properties_') ||
                            field.startsWith('Resource_x26_Rate_') ||
                            field.startsWith('External_Design_');
                          const isObjectLifecycleState = field === 'ObjectLifecycleState';
                          return (
                            <div
                              key={field}
                              className={`rounded p-1 ${
                                isObjectLifecycleState
                                  ? 'border-2 border-yellow-400 bg-yellow-200'
                                  : isEnhanced
                                    ? 'bg-blue-100'
                                    : 'bg-gray-100'
                              }`}
                            >
                              <div className="font-mono text-xs">
                                {field}
                                {isObjectLifecycleState && (
                                  <span className="ml-1 font-bold text-yellow-700">⚠️</span>
                                )}
                              </div>
                              <div
                                className={`text-xs ${isObjectLifecycleState ? 'font-bold text-yellow-800' : 'text-gray-600'}`}
                              >
                                {value === ''
                                  ? 'EMPTY'
                                  : value === null
                                    ? 'NULL'
                                    : value === undefined
                                      ? 'UNDEFINED'
                                      : `"${value}"`}
                              </div>
                            </div>
                          );
                        })}
                      </div>

                      {/* ObjectLifecycleState Validation */}
                      <div className="mt-3 rounded border border-yellow-300 bg-yellow-100 p-2">
                        <div className="mb-1 font-semibold text-yellow-800">
                          🔍 ObjectLifecycleState Validation:
                        </div>
                        <div className="text-xs text-yellow-700">
                          <div>
                            <strong>Current Value:</strong> "
                            {objects[0].ObjectLifecycleState || 'NOT FOUND'}"
                          </div>
                          <div>
                            <strong>Expected Value:</strong> "Future" (from source data)
                          </div>
                          <div>
                            <strong>Status:</strong>
                            <span
                              className={`ml-1 font-bold ${
                                objects[0].ObjectLifecycleState === 'Future'
                                  ? 'text-green-600'
                                  : 'text-red-600'
                              }`}
                            >
                              {objects[0].ObjectLifecycleState === 'Future'
                                ? '✅ MATCH'
                                : '❌ MISMATCH'}
                            </span>
                          </div>
                          <div>
                            <strong>Data Source:</strong>{' '}
                            {bypassCache
                              ? 'Fresh from Blue Dolphin (Cache Bypassed)'
                              : 'Potentially Cached Data'}
                          </div>
                        </div>
                      </div>

                      {/* Enhanced Fields Summary */}
                      <div className="mt-3 rounded bg-blue-100 p-2">
                        <div className="mb-1 font-semibold">Enhanced Fields Summary:</div>
                        <div className="text-xs">
                          <div>
                            <strong>Total Fields:</strong> {Object.keys(objects[0]).length}
                          </div>
                          <div>
                            <strong>Enhanced Fields:</strong>{' '}
                            {
                              Object.keys(objects[0]).filter(
                                (key) =>
                                  key.startsWith('Object_Properties_') ||
                                  key.startsWith('Deliverable_Object_Status_') ||
                                  key.startsWith('Ameff_properties_') ||
                                  key.startsWith('Resource_x26_Rate_') ||
                                  key.startsWith('External_Design_'),
                              ).length
                            }
                          </div>
                          <div>
                            <strong>Populated Enhanced Fields:</strong>{' '}
                            {getEnhancedFieldCount(objects[0])}
                          </div>
                          <div>
                            <strong>Standard Fields:</strong>{' '}
                            {
                              Object.keys(objects[0]).filter(
                                (key) =>
                                  !key.startsWith('Object_Properties_') &&
                                  !key.startsWith('Deliverable_Object_Status_') &&
                                  !key.startsWith('Ameff_properties_') &&
                                  !key.startsWith('Resource_x26_Rate_') &&
                                  !key.startsWith('External_Design_'),
                              ).length
                            }
                          </div>
                        </div>
                      </div>
                    </div>
                  </CardContent>
                )}
              </Card>
            )}

            {/* Filter Controls */}
            <div className="mb-4">
              <Label htmlFor="definitionFilter">Filter by Definition:</Label>
              <Select
                value={objectDefinitionFilter || 'all'}
                onValueChange={(value) => setObjectDefinitionFilter(value === 'all' ? '' : value)}
              >
                <SelectTrigger className="w-48">
                  <SelectValue placeholder="All Definitions" />
                </SelectTrigger>
                <SelectContent>
                  <SelectItem value="all">All Definitions</SelectItem>
                  {uniqueDefinitions.map((def) => (
                    <SelectItem key={def} value={def}>
                      {def}
                    </SelectItem>
                  ))}
                </SelectContent>
              </Select>
            </div>

            {/* Objects Grid */}
            <div className="grid grid-cols-1 gap-4 md:grid-cols-2 lg:grid-cols-3">
              {filteredObjects.map((obj) => (
                <Card key={obj.ID} className="transition-shadow hover:shadow-md">
                  <CardHeader className="pb-2">
                    <CardTitle className="flex items-center justify-between text-sm">
                      <span className="truncate">{obj.Title}</span>
                      <Badge variant="outline" className="text-xs">
                        {obj.Definition}
                      </Badge>
                    </CardTitle>
                  </CardHeader>
                  <CardContent className="space-y-2 text-xs">
                    {/* Standard Fields */}
                    <div className="space-y-1">
                      <div>
                        <strong>Status:</strong> {obj.Status || 'N/A'}
                      </div>
                      <div>
                        <strong>Workspace:</strong> {obj.Workspace || 'N/A'}
                      </div>
                      <div>
                        <strong>Category:</strong> {obj.Category || 'N/A'}
                      </div>
                      {obj.Completeness !== undefined && (
                        <div>
                          <strong>Completeness:</strong> {obj.Completeness}%
                        </div>
                      )}
                      {obj.CreatedOn && (
                        <div>
                          <strong>Created:</strong> {new Date(obj.CreatedOn).toLocaleDateString()}
                        </div>
                      )}
                    </div>

                    {/* Enhanced Fields (when enabled and available) */}
                    {useEnhancedFields && showEnhancedFields && (
                      <div className="mt-2 border-t pt-2">
                        <div className="mb-2 font-semibold text-blue-600">Enhanced Properties</div>
                        <div className="space-y-1">
                          {/* Show ALL enhanced fields that have values */}
                          {Object.keys(obj)
                            .filter(
                              (key) =>
                                (key.startsWith('Object_Properties_') ||
                                  key.startsWith('Deliverable_Object_Status_') ||
                                  key.startsWith('Ameff_properties_') ||
                                  key.startsWith('Resource_x26_Rate_') ||
                                  key.startsWith('External_Design_')) &&
                                obj[key as keyof BlueDolphinObjectEnhanced] &&
                                obj[key as keyof BlueDolphinObjectEnhanced] !== '',
                            )
                            .map((field) => (
                              <div key={field}>
                                <strong>{field.replace(/_/g, ' ')}:</strong>{' '}
                                {obj[field as keyof BlueDolphinObjectEnhanced]}
                              </div>
                            ))}
                        </div>

                        {/* Show count of populated enhanced fields */}
                        <div className="mt-2 text-xs text-gray-500">
                          {getEnhancedFieldCount(obj)} enhanced fields populated
                        </div>
                      </div>
                    )}
                  </CardContent>
                </Card>
              ))}
            </div>
          </CardContent>
        </Card>
      )}

      {/* Error Display */}
      {error && (
        <Card className="border-red-200 bg-red-50">
          <CardContent className="pt-6">
            <div className="text-red-600">
              <strong>Error:</strong> {error}
            </div>
          </CardContent>
        </Card>
      )}

      {/* ------------------------------ */}
      {/* Relationship Data Section     */}
      {/* ------------------------------ */}
      <Card>
        <CardHeader
          className="cursor-pointer transition-colors hover:bg-gray-50"
          onClick={() => toggleSection('relations-section')}
        >
          <div className="flex items-center justify-between">
            <CardTitle className="text-lg font-semibold">
              Relationship Data (Relations_table)
            </CardTitle>
            <Button variant="ghost" size="sm" className="h-6 w-6 p-0">
              {expandedSections.has('relations-section') ? (
                <ChevronDown className="h-4 w-4" />
              ) : (
                <ChevronRight className="h-4 w-4" />
              )}
            </Button>
          </div>
        </CardHeader>
        {expandedSections.has('relations-section') && (
          <CardContent className="space-y-4">
            <div className="grid grid-cols-1 gap-4 md:grid-cols-2">
              <div>
                <Label>Results Limit</Label>
                <Select
                  value={relationsTop.toString()}
                  onValueChange={(v) => setRelationsTop(parseInt(v))}
                >
                  <SelectTrigger>
                    <SelectValue />
                  </SelectTrigger>
                  <SelectContent>
                    <SelectItem value="10">10 relations</SelectItem>
                    <SelectItem value="25">25 relations</SelectItem>
                    <SelectItem value="50">50 relations</SelectItem>
                    <SelectItem value="100">100 relations</SelectItem>
                  </SelectContent>
                </Select>
              </div>
              <div>
                <Label>Raw OData Filter (optional)</Label>
                <Input
                  value={relRawFilter}
                  onChange={(e) => setRelRawFilter(e.target.value)}
                  placeholder="e.g., Status eq 2"
                />
                <div className="mt-1 text-xs text-gray-500">
                  Appends to chosen filters using AND
                </div>
              </div>
            </div>

            {/* Filters */}
            <div className="grid grid-cols-1 gap-4 md:grid-cols-4">
              <div>
                <Label>RelationshipDefinitionName</Label>
                <Select
                  value={relDefName || 'all'}
                  onValueChange={(v) => setRelDefName(v === 'all' ? '' : v)}
                >
                  <SelectTrigger>
                    <SelectValue placeholder="All" />
                  </SelectTrigger>
                  <SelectContent>
                    <SelectItem value="all">All</SelectItem>
                    {uniqueRelDefNames.map((v) => (
                      <SelectItem key={v} value={v}>
                        {v}
                      </SelectItem>
                    ))}
                  </SelectContent>
                </Select>
              </div>
              <div>
                <Label>BlueDolphinObjectDefinitionName</Label>
                <Select
                  value={relSrcDef || 'all'}
                  onValueChange={(v) => setRelSrcDef(v === 'all' ? '' : v)}
                >
                  <SelectTrigger>
                    <SelectValue placeholder="All" />
                  </SelectTrigger>
                  <SelectContent>
                    <SelectItem value="all">All</SelectItem>
                    {uniqueSrcDefs.map((v) => (
                      <SelectItem key={v} value={v}>
                        {v}
                      </SelectItem>
                    ))}
                  </SelectContent>
                </Select>
              </div>
              <div>
                <Label>RelatedBlueDolphinObjectWorkspaceName</Label>
                <Select
                  value={relTgtWs || 'all'}
                  onValueChange={(v) => setRelTgtWs(v === 'all' ? '' : v)}
                >
                  <SelectTrigger>
                    <SelectValue placeholder="All" />
                  </SelectTrigger>
                  <SelectContent>
                    <SelectItem value="all">All</SelectItem>
                    {availableWorkspaces.map((v) => (
                      <SelectItem key={v} value={v}>
                        {v}
                      </SelectItem>
                    ))}
                  </SelectContent>
                </Select>
              </div>
              <div>
                <Label>RelatedBlueDolphinObjectDefinitionName</Label>
                <Select
                  value={relTgtDef || 'all'}
                  onValueChange={(v) => setRelTgtDef(v === 'all' ? '' : v)}
                >
                  <SelectTrigger>
                    <SelectValue placeholder="All" />
                  </SelectTrigger>
                  <SelectContent>
                    <SelectItem value="all">All</SelectItem>
                    {uniqueTgtDefs.map((v) => (
                      <SelectItem key={v} value={v}>
                        {v}
                      </SelectItem>
                    ))}
                  </SelectContent>
                </Select>
              </div>
              <div>
                <Label>Type</Label>
                <Select
                  value={relType || 'all'}
                  onValueChange={(v) => setRelType(v === 'all' ? '' : v)}
                >
                  <SelectTrigger>
                    <SelectValue placeholder="All" />
                  </SelectTrigger>
                  <SelectContent>
                    <SelectItem value="all">All</SelectItem>
                    {uniqueRelTypes.map((v) => (
                      <SelectItem key={v} value={v}>
                        {v}
                      </SelectItem>
                    ))}
                  </SelectContent>
                </Select>
              </div>
              <div>
                <Label>Name</Label>
                <Select
                  value={relName || 'all'}
                  onValueChange={(v) => setRelName(v === 'all' ? '' : v)}
                >
                  <SelectTrigger>
                    <SelectValue placeholder="All" />
                  </SelectTrigger>
                  <SelectContent>
                    <SelectItem value="all">All</SelectItem>
                    {uniqueRelNames.map((v) => (
                      <SelectItem key={v} value={v}>
                        {v}
                      </SelectItem>
                    ))}
                  </SelectContent>
                </Select>
              </div>
            </div>

            {/* Status Filters for Relations */}
            <div className="grid grid-cols-1 gap-4 md:grid-cols-2">
              <div>
                <Label>Source Object Status</Label>
                <Select
                  value={relSrcStatus || 'all'}
                  onValueChange={(v) => setRelSrcStatus(v === 'all' ? '' : v)}
                >
                  <SelectTrigger>
                    <SelectValue placeholder="All Statuses" />
                  </SelectTrigger>
                  <SelectContent>
                    <SelectItem value="all">All Statuses</SelectItem>
                    <SelectItem value="Accepted">Accepted</SelectItem>
                    <SelectItem value="Archived">Archived</SelectItem>
                    {availableStatuses.map((status) => (
                      <SelectItem key={`src-${status}`} value={status}>
                        {status}
                      </SelectItem>
                    ))}
                  </SelectContent>
                </Select>
                <div className="mt-1 text-xs text-gray-500">
                  Filter by source object status (Note: Requires additional filtering)
                </div>
              </div>
              <div>
                <Label>Target Object Status</Label>
                <Select
                  value={relTgtStatus || 'all'}
                  onValueChange={(v) => setRelTgtStatus(v === 'all' ? '' : v)}
                >
                  <SelectTrigger>
                    <SelectValue placeholder="All Statuses" />
                  </SelectTrigger>
                  <SelectContent>
                    <SelectItem value="all">All Statuses</SelectItem>
                    <SelectItem value="Accepted">Accepted</SelectItem>
                    <SelectItem value="Archived">Archived</SelectItem>
                    {availableStatuses.map((status) => (
                      <SelectItem key={`tgt-${status}`} value={status}>
                        {status}
                      </SelectItem>
                    ))}
                  </SelectContent>
                </Select>
                <div className="mt-1 text-xs text-gray-500">
                  Filter by target object status (Note: Requires additional filtering)
                </div>
              </div>
            </div>

            <div className="flex items-center gap-2">
              <Button onClick={loadRelations} disabled={relationsLoading}>
                {relationsLoading ? 'Loading...' : 'Load Relationships'}
              </Button>
              <Button variant="outline" onClick={() => {
                setRelations([]);
                setRelSrcStatus('Accepted');
                setRelTgtStatus('Accepted');
              }}>
                Clear
              </Button>
            </div>

            {relationsError && <div className="text-sm text-red-600">{relationsError}</div>}

            {relations.length > 0 && (
              <Card className="mt-4">
                <CardHeader
                  className="cursor-pointer transition-colors hover:bg-gray-50"
                  onClick={() => toggleSection('relations-debug')}
                >
                  <div className="flex items-center justify-between">
                    <CardTitle className="text-sm">
                      Relations Debug & Preview ({relations.length})
                    </CardTitle>
                    <Button variant="ghost" size="sm" className="h-6 w-6 p-0">
                      {expandedSections.has('relations-debug') ? (
                        <ChevronDown className="h-4 w-4" />
                      ) : (
                        <ChevronRight className="h-4 w-4" />
                      )}
                    </Button>
                  </div>
                </CardHeader>
                {expandedSections.has('relations-debug') && (
                  <CardContent className="space-y-4 pt-0">
                    <div className="grid grid-cols-2 gap-2 text-xs">
                      <div>
                        <strong>Endpoint:</strong> /Relations
                      </div>
                      <div>
                        <strong>Filter:</strong> {buildRelationsFilter() || 'None'}
                      </div>
                    </div>
                    <div className="max-h-40 overflow-auto rounded-md bg-gray-100 p-3 font-mono text-xs">
                      <pre>{JSON.stringify(relations[0], null, 2)}</pre>
                    </div>
                  </CardContent>
                )}
              </Card>
            )}

            {relations.length > 0 && (
              <div className="mt-4 grid grid-cols-1 gap-4 md:grid-cols-2 lg:grid-cols-3">
                {relations.map((rel) => (
                  <Card
                    key={`${rel.Id}-${rel.BlueDolphinObjectItemId}-${rel.RelatedBlueDolphinObjectItemId}`}
                    className="transition-shadow hover:shadow-md"
                  >
                    <CardHeader className="pb-2">
                      <CardTitle className="flex items-center justify-between text-sm">
                        <span className="truncate">
                          {rel.RelationshipDefinitionName || rel.Type || 'Relation'}
                        </span>
                        <Badge variant="outline" className="text-xs">
                          {rel.Name || '—'}
                        </Badge>
                      </CardTitle>
                    </CardHeader>
                    <CardContent className="space-y-1 text-xs">
                      <div>
                        <strong>Type:</strong> {rel.Type || 'N/A'}
                      </div>
                      <div>
                        <strong>Source:</strong> {rel.BlueDolphinObjectDefinitionName || 'N/A'} (
                        {rel.BlueDolphinObjectItemId})
                      </div>
                      <div>
                        <strong>Target:</strong>{' '}
                        {rel.RelatedBlueDolphinObjectDefinitionName || 'N/A'} (
                        {rel.RelatedBlueDolphinObjectItemId})
                      </div>
                      <div>
                        <strong>Workspace (Target):</strong>{' '}
                        {rel.RelatedBlueDolphinObjectWorkspaceName || 'N/A'}
                      </div>
                      <div>
                        <strong>RelationshipId:</strong> {rel.RelationshipId}
                      </div>
                      {typeof rel.IsRelationshipDirectionAlternative === 'boolean' && (
                        <div>
                          <strong>Directional:</strong>{' '}
                          {rel.IsRelationshipDirectionAlternative ? 'Forward' : 'Reverse'}
                        </div>
                      )}
                    </CardContent>
                  </Card>
                ))}
              </div>
            )}
          </CardContent>
        )}
      </Card>

      {/* ------------------------------ */}
      {/* Export Model (Objects + Relations CSV) */}
      {/* ------------------------------ */}
      <Card>
        <CardHeader
          className="cursor-pointer transition-colors hover:bg-gray-50"
          onClick={() => toggleSection('export-csv')}
        >
          <div className="flex items-center justify-between">
            <CardTitle className="text-lg font-semibold">
              Export Model (Objects + Relations CSV)
            </CardTitle>
            <Button variant="ghost" size="sm" className="h-6 w-6 p-0">
              {expandedSections.has('export-csv') ? (
                <ChevronDown className="h-4 w-4" />
              ) : (
                <ChevronRight className="h-4 w-4" />
              )}
            </Button>
          </div>
        </CardHeader>
        {expandedSections.has('export-csv') && (
          <CardContent className="space-y-4 pt-0">
            <div className="grid grid-cols-1 gap-4 md:grid-cols-5">
              <div>
                <Label>Workspace (required)</Label>
                <Select
                  value={workspaceFilter || 'all'}
                  onValueChange={(value) => setWorkspaceFilter(value === 'all' ? '' : value)}
                >
                  <SelectTrigger>
                    <SelectValue placeholder="Select Workspace" />
                  </SelectTrigger>
                  <SelectContent>
                    <SelectItem value="all">All (disabled)</SelectItem>
                    {availableWorkspaces.map((workspace) => (
                      <SelectItem key={workspace} value={workspace}>
                        {workspace}
                      </SelectItem>
                    ))}
                  </SelectContent>
                </Select>
                <div className="mt-1 text-xs text-gray-500">Applied to Objects and Relations</div>
              </div>
              <div>
                <Label>Object Status</Label>
                <Select
                  value={exportStatus || 'all'}
                  onValueChange={(value) => setExportStatus(value === 'all' ? '' : value)}
                >
                  <SelectTrigger>
                    <SelectValue placeholder="All Statuses" />
                  </SelectTrigger>
                  <SelectContent>
                    <SelectItem value="all">All Statuses</SelectItem>
                    <SelectItem value="Accepted">Accepted</SelectItem>
                    <SelectItem value="Archived">Archived</SelectItem>
                    {availableStatuses.map((status) => (
                      <SelectItem key={status} value={status}>
                        {status}
                      </SelectItem>
                    ))}
                  </SelectContent>
                </Select>
                <div className="mt-1 text-xs text-gray-500">Filter objects by status</div>
              </div>
              <div>
                <Label>Object Type (Definition)</Label>
                <Select
                  value={exportObjectDefinition || 'all'}
                  onValueChange={(v) => setExportObjectDefinition(v === 'all' ? '' : v)}
                >
                  <SelectTrigger>
                    <SelectValue placeholder="All" />
                  </SelectTrigger>
                  <SelectContent>
                    <SelectItem value="all">All</SelectItem>
                    {uniqueDefinitions.map((def) => (
                      <SelectItem key={def} value={def}>
                        {def}
                      </SelectItem>
                    ))}
                  </SelectContent>
                </Select>
              </div>
              <div>
                <Label>Relationship Type</Label>
                <Select
                  value={exportRelationType || 'all'}
                  onValueChange={(v) => setExportRelationType(v === 'all' ? '' : v)}
                >
                  <SelectTrigger>
                    <SelectValue placeholder="All" />
                  </SelectTrigger>
                  <SelectContent>
                    <SelectItem value="all">All</SelectItem>
                    <SelectItem value="composition">composition</SelectItem>
                    <SelectItem value="flow">flow</SelectItem>
                    <SelectItem value="association">association</SelectItem>
                    <SelectItem value="realization">realization</SelectItem>
                    <SelectItem value="access">access</SelectItem>
                    <SelectItem value="usedby">usedby</SelectItem>
                    {uniqueRelTypes
                      .filter(
                        (t) =>
                          ![
                            'composition',
                            'flow',
                            'association',
                            'realization',
                            'access',
                            'usedby',
                          ].includes(t),
                      )
                      .map((t) => (
                        <SelectItem key={t} value={t}>
                          {t}
                        </SelectItem>
                      ))}
                  </SelectContent>
                </Select>
              </div>
              <div>
                <Label>Workspace Scope (Relations)</Label>
                <Select
                  value={exportWorkspaceScope}
                  onValueChange={(v) => setExportWorkspaceScope(v as WorkspaceScope)}
                >
                  <SelectTrigger>
                    <SelectValue />
                  </SelectTrigger>
                  <SelectContent>
                    <SelectItem value="both">Both endpoints in workspace</SelectItem>
                    <SelectItem value="either">Either endpoint in workspace</SelectItem>
                  </SelectContent>
                </Select>
              </div>
            </div>

            <div className="grid grid-cols-1 gap-4 md:grid-cols-3">
              <div>
                <Label>Export Page Size</Label>
                <Select
                  value={exportLimit.toString()}
                  onValueChange={(v) => setExportLimit(parseInt(v))}
                >
                  <SelectTrigger>
                    <SelectValue />
                  </SelectTrigger>
                  <SelectContent>
                    <SelectItem value="50">50</SelectItem>
                    <SelectItem value="100">100</SelectItem>
                    <SelectItem value="200">200</SelectItem>
                    <SelectItem value="500">500</SelectItem>
                  </SelectContent>
                </Select>
                <div className="mt-1 text-xs text-gray-500">
                  Used for both Objects and Relations
                </div>
              </div>
            </div>

            <div className="flex items-center gap-2">
              <Button onClick={loadExportDataset} disabled={exportLoading || !workspaceFilter}>
                {exportLoading ? 'Loading...' : 'Load Export Dataset'}
              </Button>
              <Button
                variant="outline"
                onClick={() => {
                  setExportRows([]);
                  setExportError(null);
                  setExportStatus('Accepted');
                }}
              >
                Clear
              </Button>
            </div>

            {exportError && <div className="text-sm text-red-600">{exportError}</div>}

            {(exportQueries || exportRows.length > 0) && (
              <Card>
                <CardHeader
                  className="cursor-pointer transition-colors hover:bg-gray-50"
                  onClick={() => toggleSection('export-csv-preview')}
                >
                  <div className="flex items-center justify-between">
                    <CardTitle className="text-sm">Preview & Debug</CardTitle>
                    <Button variant="ghost" size="sm" className="h-6 w-6 p-0">
                      {expandedSections.has('export-csv-preview') ? (
                        <ChevronDown className="h-4 w-4" />
                      ) : (
                        <ChevronRight className="h-4 w-4" />
                      )}
                    </Button>
                  </div>
                </CardHeader>
                {expandedSections.has('export-csv-preview') && (
                  <CardContent className="space-y-3 pt-0 text-xs">
                    {exportQueries && (
                      <div className="grid grid-cols-1 gap-2 md:grid-cols-2">
                        <div>
                          <div className="font-semibold">Objects Query (constructed):</div>
                          <div className="overflow-auto rounded bg-gray-100 p-2 font-mono">
                            {exportQueries.objects}
                          </div>
                        </div>
                        <div>
                          <div className="font-semibold">Relations Query (constructed):</div>
                          <div className="overflow-auto rounded bg-gray-100 p-2 font-mono">
                            {exportQueries.relations}
                          </div>
                        </div>
                      </div>
                    )}
                    <div className="flex items-center gap-3">
                      <Badge variant="secondary">Joined Rows: {exportRows.length}</Badge>
                      <Badge variant="outline">Workspace: {workspaceFilter || 'N/A'}</Badge>
                      {exportRelationType && (
                        <Badge variant="outline">Type: {exportRelationType}</Badge>
                      )}
                      {exportObjectDefinition && (
                        <Badge variant="outline">Object: {exportObjectDefinition}</Badge>
                      )}
                    </div>
                    {exportRows.length > 0 && (
                      <div className="grid grid-cols-1 gap-4 md:grid-cols-2">
                        {exportRows.slice(0, 4).map((row, idx) => (
                          <Card key={`preview-${idx}`}>
                            <CardHeader className="pb-2">
                              <CardTitle className="flex items-center justify-between text-xs">
                                <span>
                                  {row.relation.RelationshipDefinitionName ||
                                    row.relation.Type ||
                                    'Relation'}
                                </span>
                                <Badge variant="outline" className="text-2xs">
                                  {row.relation.Name || '—'}
                                </Badge>
                              </CardTitle>
                            </CardHeader>
                            <CardContent className="text-2xs space-y-2">
                              <div className="text-2xs">
                                <strong>RelationshipId:</strong> {row.relation.RelationshipId}
                              </div>
                              <div className="border-t pt-2">
                                <div className="font-semibold">Source (non-empty)</div>
                                <div className="space-y-1">
<<<<<<< HEAD
                                  {Object.keys(row.source).filter(k => row.source[k as keyof typeof row.source] !== '' && row.source[k as keyof typeof row.source] !== null && row.source[k as keyof typeof row.source] !== undefined).slice(0, 15).map(k => (
                                    <div key={k} className="flex justify-between gap-2"><span className="font-mono">{k}</span><span className="truncate">{String(row.source[k as keyof typeof row.source])}</span></div>
                                  ))}
=======
                                  {Object.keys(row.source)
                                    .filter(
                                      (k) =>
                                        (row.source as any)[k] !== '' &&
                                        (row.source as any)[k] !== null &&
                                        (row.source as any)[k] !== undefined,
                                    )
                                    .slice(0, 15)
                                    .map((k) => (
                                      <div key={k} className="flex justify-between gap-2">
                                        <span className="font-mono">{k}</span>
                                        <span className="truncate">
                                          {String((row.source as any)[k])}
                                        </span>
                                      </div>
                                    ))}
>>>>>>> 5567ac12
                                </div>
                              </div>
                              <div className="border-t pt-2">
                                <div className="font-semibold">Target (non-empty)</div>
                                <div className="space-y-1">
<<<<<<< HEAD
                                  {Object.keys(row.target).filter(k => row.target[k as keyof typeof row.target] !== '' && row.target[k as keyof typeof row.target] !== null && row.target[k as keyof typeof row.target] !== undefined).slice(0, 15).map(k => (
                                    <div key={k} className="flex justify-between gap-2"><span className="font-mono">{k}</span><span className="truncate">{String(row.target[k as keyof typeof row.target])}</span></div>
                                  ))}
=======
                                  {Object.keys(row.target)
                                    .filter(
                                      (k) =>
                                        (row.target as any)[k] !== '' &&
                                        (row.target as any)[k] !== null &&
                                        (row.target as any)[k] !== undefined,
                                    )
                                    .slice(0, 15)
                                    .map((k) => (
                                      <div key={k} className="flex justify-between gap-2">
                                        <span className="font-mono">{k}</span>
                                        <span className="truncate">
                                          {String((row.target as any)[k])}
                                        </span>
                                      </div>
                                    ))}
>>>>>>> 5567ac12
                                </div>
                              </div>
                            </CardContent>
                          </Card>
                        ))}
                      </div>
                    )}
                    <div className="flex items-center gap-2">
                      <Button onClick={buildCsvAndDownload} disabled={exportRows.length === 0}>
                        Export CSV
                      </Button>
                    </div>
                  </CardContent>
                )}
              </Card>
            )}
          </CardContent>
        )}
      </Card>
    </div>
  );
}<|MERGE_RESOLUTION|>--- conflicted
+++ resolved
@@ -24,10 +24,6 @@
   const [objects, setObjects] = useState<BlueDolphinObjectEnhanced[]>([]);
   const [loading, setLoading] = useState(false);
   const [error, setError] = useState<string | null>(null);
-<<<<<<< HEAD
-  const [_objectCount, setObjectCount] = useState(0);
-=======
->>>>>>> 5567ac12
   const [objectTotal, setObjectTotal] = useState(0);
   const [lastDataUpdate, setLastDataUpdate] = useState<Date | null>(null);
   const [lastApiResponse, setLastApiResponse] = useState<any>(null);
@@ -182,18 +178,10 @@
     } finally {
       setLoading(false);
     }
-<<<<<<< HEAD
-  }, [config, selectedEndpoint, filter, workspaceFilter, useEnhancedFields, resultsLimit]);
+  }, [config, selectedEndpoint, filter, workspaceFilter, statusFilter, useEnhancedFields, resultsLimit]);
 
   const clearObjects = () => {
     setObjects([]);
-    setObjectCount(0);
-=======
-  }, [config, selectedEndpoint, filter, workspaceFilter, statusFilter, useEnhancedFields, resultsLimit]);
-
-  const clearObjects = () => {
-    setObjects([]);
->>>>>>> 5567ac12
     setObjectTotal(0);
     setError(null);
     setWorkspaceFilter('');
@@ -254,7 +242,7 @@
     Type?: string;
     Name?: string;
     IsRelationshipDirectionAlternative?: boolean;
-    [key: string]: unknown;
+    [key: string]: any;
   }
 
   const [relations, setRelations] = useState<BlueDolphinRelation[]>([]);
@@ -287,13 +275,10 @@
       parts.push(workspaceCondition);
     }
 
-<<<<<<< HEAD
-=======
     // Note: Status filtering for relations would require additional queries
     // as relations don't have direct status fields. This would need to be
     // handled by filtering the related objects separately.
 
->>>>>>> 5567ac12
     return parts.join(' and ');
   }, [relDefName, relSrcDef, relTgtWs, relTgtDef, relType, relName, relRawFilter, workspaceFilter]);
 
@@ -332,7 +317,7 @@
     } finally {
       setRelationsLoading(false);
     }
-  }, [config, relationsTop, buildRelationsFilter]);
+  }, [config, relDefName, relSrcDef, relTgtWs, relTgtDef, relType, relName, relRawFilter, relationsTop]);
 
   const unique = (arr: (string | undefined)[]) =>
     Array.from(new Set(arr.filter(Boolean) as string[])).sort();
@@ -387,11 +372,7 @@
       parts.push(`Definition eq '${exportObjectDefinition}'`);
     }
     return parts.join(' and ');
-<<<<<<< HEAD
-  }, [workspaceFilter, exportObjectDefinition]);
-=======
   }, [workspaceFilter, exportStatus, exportObjectDefinition]);
->>>>>>> 5567ac12
 
   const buildRelationsFilterForExport = useCallback((): string => {
     const parts: string[] = [];
@@ -407,18 +388,12 @@
       );
     }
     return parts.join(' and ');
-<<<<<<< HEAD
-  }, [workspaceFilter, exportWorkspaceScope, exportRelationType, exportObjectDefinition]);
-
-  const joinRelationsWithObjects = useCallback((rels: BlueDolphinRelation[], objs: BlueDolphinObjectEnhanced[]): JoinedExportRow[] => {
-=======
   }, [workspaceFilter, exportRelationType, exportObjectDefinition, exportWorkspaceScope]);
 
   const joinRelationsWithObjects = useCallback((
     rels: BlueDolphinRelation[],
     objs: BlueDolphinObjectEnhanced[],
   ): JoinedExportRow[] => {
->>>>>>> 5567ac12
     const map = new Map<string, BlueDolphinObjectEnhanced>();
     for (const o of objs) {
       if (o.ID) map.set(String(o.ID), o);
@@ -513,7 +488,7 @@
     } finally {
       setExportLoading(false);
     }
-  }, [config, workspaceFilter, exportLimit, buildObjectsFilterForExport, buildRelationsFilterForExport, joinRelationsWithObjects]);
+  }, [config, workspaceFilter, exportRelationType, exportObjectDefinition, exportWorkspaceScope, exportLimit]);
 
   function isEnhancedKey(key: string): boolean {
     return (
@@ -573,7 +548,7 @@
       ...tgtEnhancedHeaders,
     ];
 
-    const escapeCsv = (val: unknown) => {
+    const escapeCsv = (val: any) => {
       if (val === null || val === undefined) return '';
       const s = String(val);
       if (/[",\n\r]/.test(s)) return '"' + s.replace(/"/g, '""') + '"';
@@ -584,8 +559,8 @@
     lines.push('\uFEFF' + header.join(','));
     for (const row of exportRows) {
       const rel = row.relation;
-      const src = row.source;
-      const tgt = row.target;
+      const src = row.source as any;
+      const tgt = row.target as any;
       const relVals = [
         rel.RelationshipId,
         rel.Type || '',
@@ -754,32 +729,6 @@
         </CardHeader>
         {expandedSections.has('object-retrieval') && (
           <CardContent className="space-y-4">
-<<<<<<< HEAD
-          <div className="grid grid-cols-1 md:grid-cols-2 gap-4">
-            <div>
-              <Label htmlFor="endpoint">Endpoint</Label>
-              <Select value={selectedEndpoint} onValueChange={setSelectedEndpoint}>
-                <SelectTrigger>
-                  <SelectValue />
-                </SelectTrigger>
-                <SelectContent>
-                  <SelectItem value="/Objects">Objects</SelectItem>
-                  <SelectItem value="/Domains">Domains</SelectItem>
-                  <SelectItem value="/Capabilities">Capabilities</SelectItem>
-                </SelectContent>
-              </Select>
-            </div>
-            <div>
-              <Label htmlFor="filter">Filter (OData)</Label>
-              <Input
-                id="filter"
-                value={filter}
-                onChange={(e) => setFilter(e.target.value)}
-                placeholder="e.g., Definition eq 'Application Component'"
-              />
-              <div className="text-xs text-gray-500 mt-1">
-                Valid OData syntax: Definition eq &apos;Business Process&apos;, contains(Title, &apos;Customer&apos;)
-=======
             <div className="grid grid-cols-1 gap-4 md:grid-cols-2">
               <div>
                 <Label htmlFor="endpoint">Endpoint</Label>
@@ -805,7 +754,6 @@
                 <div className="mt-1 text-xs text-gray-500">
                   Valid OData syntax: Definition eq 'Business Process', contains(Title, 'Customer')
                 </div>
->>>>>>> 5567ac12
               </div>
             </div>
 
@@ -960,54 +908,9 @@
               </div>
             </div>
 
-<<<<<<< HEAD
-          <div className="flex space-x-2">
-            <Button onClick={loadObjects} disabled={loading}>
-              {loading ? 'Loading...' : 'Load Objects'}
-            </Button>
-            <Button onClick={clearObjects} variant="outline">
-              Clear
-            </Button>
-          </div>
-          
-          {/* Preset Filter Buttons */}
-          <div className="mt-2">
-            <Label className="text-xs text-gray-600 mb-2 block">Quick Filters:</Label>
-            <div className="flex flex-wrap gap-2">
-              <Button 
-                onClick={() => {
-                  setFilter("Definition eq 'Business Process'");
-                  loadObjects();
-                }} 
-                variant="outline" 
-                size="sm"
-              >
-                Business Process
-              </Button>
-              <Button 
-                onClick={() => {
-                  setFilter("Definition eq 'Application Component'");
-                  loadObjects();
-                }} 
-                variant="outline" 
-                size="sm"
-              >
-                Application Component
-              </Button>
-              <Button 
-                onClick={() => {
-                  setFilter("contains(Title, 'Customer')");
-                  loadObjects();
-                }} 
-                variant="outline" 
-                size="sm"
-              >
-                Title Contains &apos;Customer&apos;
-=======
             <div className="flex space-x-4">
               <Button onClick={loadObjects} disabled={loading}>
                 {loading ? 'Loading...' : 'Load Objects'}
->>>>>>> 5567ac12
               </Button>
               <Button onClick={forceRefresh} disabled={loading} variant="outline">
                 {loading ? 'Loading...' : '🔄 Force Refresh'}
@@ -2145,11 +2048,6 @@
                               <div className="border-t pt-2">
                                 <div className="font-semibold">Source (non-empty)</div>
                                 <div className="space-y-1">
-<<<<<<< HEAD
-                                  {Object.keys(row.source).filter(k => row.source[k as keyof typeof row.source] !== '' && row.source[k as keyof typeof row.source] !== null && row.source[k as keyof typeof row.source] !== undefined).slice(0, 15).map(k => (
-                                    <div key={k} className="flex justify-between gap-2"><span className="font-mono">{k}</span><span className="truncate">{String(row.source[k as keyof typeof row.source])}</span></div>
-                                  ))}
-=======
                                   {Object.keys(row.source)
                                     .filter(
                                       (k) =>
@@ -2166,17 +2064,11 @@
                                         </span>
                                       </div>
                                     ))}
->>>>>>> 5567ac12
                                 </div>
                               </div>
                               <div className="border-t pt-2">
                                 <div className="font-semibold">Target (non-empty)</div>
                                 <div className="space-y-1">
-<<<<<<< HEAD
-                                  {Object.keys(row.target).filter(k => row.target[k as keyof typeof row.target] !== '' && row.target[k as keyof typeof row.target] !== null && row.target[k as keyof typeof row.target] !== undefined).slice(0, 15).map(k => (
-                                    <div key={k} className="flex justify-between gap-2"><span className="font-mono">{k}</span><span className="truncate">{String(row.target[k as keyof typeof row.target])}</span></div>
-                                  ))}
-=======
                                   {Object.keys(row.target)
                                     .filter(
                                       (k) =>
@@ -2193,7 +2085,6 @@
                                         </span>
                                       </div>
                                     ))}
->>>>>>> 5567ac12
                                 </div>
                               </div>
                             </CardContent>
