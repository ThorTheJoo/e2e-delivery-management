'use client';

import { useState, useEffect, useCallback } from 'react';
<<<<<<< HEAD
import { ADOConfiguration, ADOAuthStatus, ADOIntegrationLogEntry, ADONotification } from '@/types/ado';
=======
import { ADOConfiguration, ADOAuthStatus } from '@/types/ado';
>>>>>>> 5567ac12
import { adoService } from '@/lib/ado-service';
import { Button } from '@/components/ui/button';
import {
  Card,
  CardHeader,
  CardTitle,
  CardDescription,
  CardContent,
  CardFooter,
} from '@/components/ui/card';
import { Input } from '@/components/ui/input';
import { Label } from '@/components/ui/label';
import {
  Select,
  SelectContent,
  SelectItem,
  SelectTrigger,
  SelectValue,
} from '@/components/ui/select';
import { Tabs, TabsList, TabsTrigger, TabsContent } from '@/components/ui/tabs';
import { Badge } from '@/components/ui/badge';
import { useToast } from '@/components/ui/toast';
import {
  Settings,
  TestTube,
  Save,
  RefreshCw,
  Eye,
  EyeOff,
  CheckCircle,
  XCircle,
  AlertTriangle,
  Info,
  Database,
  Shield,
  Link,
  FileText,
  Terminal,
  Activity,
} from 'lucide-react';

export function ADOConfigurationComponent() {
  const [configuration, setConfiguration] = useState<ADOConfiguration>({
    organization: '',
    project: '',
    areaPath: '',
    iterationPath: '',
    authentication: {
      type: 'PAT',
      token: '',
      clientId: '',
      clientSecret: '',
    },
    mapping: {
      epicTemplate: '',
      featureTemplate: '',
      userStoryTemplate: '',
      taskTemplate: '',
    },
    customFields: {
      tmfLevel: 'Custom.TMFLevel',
      domainId: 'Custom.DomainId',
      capabilityId: 'Custom.CapabilityId',
      requirementId: 'Custom.RequirementId',
      projectId: 'Custom.ProjectId',
      customer: 'Custom.Customer',
    },
  });

  const [authStatus, setAuthStatus] = useState<ADOAuthStatus | null>(null);
  const [isLoading, setIsLoading] = useState(false);
  const [isTesting, setIsTesting] = useState(false);
  const [showToken, setShowToken] = useState(false);
  const [logs, setLogs] = useState<ADOIntegrationLogEntry[]>([]);
  const [notifications, setNotifications] = useState<ADONotification[]>([]);
  const [activeTab, setActiveTab] = useState('general');

<<<<<<< HEAD
  useEffect(() => {
    loadConfiguration();
    loadLogs();
    loadNotifications();
  }, [loadConfiguration]);
=======
  const toast = useToast();
>>>>>>> 5567ac12

  const loadConfiguration = useCallback(async () => {
    try {
      const config = await adoService.loadConfiguration();
      if (config) {
        setConfiguration(config);
        toast.showSuccess('Configuration loaded successfully');
      }
    } catch (error) {
      console.error('Failed to load configuration:', error);
      toast.showError('Failed to load configuration');
    }
  }, [toast]);
<<<<<<< HEAD
=======

  useEffect(() => {
    loadConfiguration();
    loadLogs();
    loadNotifications();
  }, [toast, loadConfiguration]);
>>>>>>> 5567ac12

  const loadLogs = () => {
    const serviceLogs = adoService.getLogs();
    setLogs(serviceLogs);
  };

  const loadNotifications = () => {
    const serviceNotifications = adoService.getNotifications();
    setNotifications(serviceNotifications);
  };

  const handleSave = async () => {
    setIsLoading(true);
    try {
      await adoService.saveConfiguration(configuration);
      toast.showSuccess('Configuration saved successfully');

      // Test connection if token is provided
      if (configuration.authentication.token) {
        await testConnection();
      }
    } catch (error) {
      console.error('Failed to save configuration:', error);
      toast.showError('Failed to save configuration');
    } finally {
      setIsLoading(false);
    }
  };

  const testConnection = async () => {
    setIsTesting(true);
    try {
      const isConnected = await adoService.testConnection();
      const status = adoService.getAuthStatus();
      setAuthStatus(status);

      if (isConnected) {
        toast.showSuccess('Connection test successful');
      } else {
        toast.showError('Connection test failed');
      }

      // Refresh logs and notifications
      loadLogs();
      loadNotifications();
    } catch (error) {
      console.error('Connection test failed:', error);
      toast.showError('Connection test failed');
    } finally {
      setIsTesting(false);
    }
  };

  const handleClearLogs = () => {
    adoService.clearLogs();
    setLogs([]);
    toast.showInfo('Logs cleared');
  };

  const handleClearNotifications = () => {
    adoService.clearNotifications();
    setNotifications([]);
    toast.showInfo('Notifications cleared');
  };

  const getStatusIcon = () => {
    if (!authStatus) return <AlertTriangle className="h-4 w-4 text-yellow-500" />;
    return authStatus.isAuthenticated ? (
      <CheckCircle className="h-4 w-4 text-green-500" />
    ) : (
      <XCircle className="h-4 w-4 text-red-500" />
    );
  };

  const getStatusText = () => {
    if (!authStatus) return 'Not Tested';
    return authStatus.isAuthenticated ? 'Connected' : 'Failed';
  };

  const getStatusColor = () => {
    if (!authStatus) return 'bg-yellow-100 text-yellow-800';
    return authStatus.isAuthenticated ? 'bg-green-100 text-green-800' : 'bg-red-100 text-red-800';
  };

  return (
    <div className="space-y-6">
      {/* Header */}
      <div className="flex items-center justify-between">
        <div>
          <h2 className="text-2xl font-bold text-gray-900">Azure DevOps Configuration</h2>
          <p className="text-gray-600">Configure ADO integration settings and test connectivity</p>
        </div>
        <div className="flex items-center space-x-4">
          <div className="flex items-center space-x-2">
            {getStatusIcon()}
            <Badge className={getStatusColor()}>{getStatusText()}</Badge>
          </div>
          <Button
            onClick={testConnection}
            disabled={isTesting || !configuration.organization || !configuration.project}
            className="flex items-center space-x-2"
          >
            <TestTube className="h-4 w-4" />
            <span>{isTesting ? 'Testing...' : 'Test Connection'}</span>
          </Button>
        </div>
      </div>

      <Tabs value={activeTab} onValueChange={setActiveTab} className="space-y-6">
        <TabsList className="grid w-full grid-cols-4">
          <TabsTrigger value="general" className="flex items-center space-x-2">
            <Settings className="h-4 w-4" />
            <span>General</span>
          </TabsTrigger>
          <TabsTrigger value="authentication" className="flex items-center space-x-2">
            <Shield className="h-4 w-4" />
            <span>Authentication</span>
          </TabsTrigger>
          <TabsTrigger value="mapping" className="flex items-center space-x-2">
            <Link className="h-4 w-4" />
            <span>Field Mapping</span>
          </TabsTrigger>
          <TabsTrigger value="logs" className="flex items-center space-x-2">
            <Terminal className="h-4 w-4" />
            <span>Logs & Debug</span>
          </TabsTrigger>
        </TabsList>

        {/* General Configuration */}
        <TabsContent value="general" className="space-y-6">
          <Card>
            <CardHeader>
              <CardTitle className="flex items-center space-x-2">
                <Database className="h-5 w-5" />
                <span>ADO Project Settings</span>
              </CardTitle>
              <CardDescription>
                Configure your Azure DevOps organization and project settings
              </CardDescription>
            </CardHeader>
            <CardContent className="space-y-4">
              <div className="grid grid-cols-1 gap-4 md:grid-cols-2">
                <div className="space-y-2">
                  <Label htmlFor="organization">Organization</Label>
                  <Input
                    id="organization"
                    placeholder="your-organization"
                    value={configuration.organization}
                    onChange={(e) =>
                      setConfiguration({
                        ...configuration,
                        organization: e.target.value,
                      })
                    }
                  />
                  <p className="text-xs text-gray-500">
                    Your Azure DevOps organization name (e.g., contoso)
                  </p>
                </div>
                <div className="space-y-2">
                  <Label htmlFor="project">Project</Label>
                  <Input
                    id="project"
                    placeholder="your-project"
                    value={configuration.project}
                    onChange={(e) =>
                      setConfiguration({
                        ...configuration,
                        project: e.target.value,
                      })
                    }
                  />
                  <p className="text-xs text-gray-500">Your Azure DevOps project name</p>
                </div>
              </div>
              <div className="grid grid-cols-1 gap-4 md:grid-cols-2">
                <div className="space-y-2">
                  <Label htmlFor="areaPath">Area Path</Label>
                  <Input
                    id="areaPath"
                    placeholder="Project\\Area"
                    value={configuration.areaPath}
                    onChange={(e) =>
                      setConfiguration({
                        ...configuration,
                        areaPath: e.target.value,
                      })
                    }
                  />
                  <p className="text-xs text-gray-500">
                    Default area path for work items (e.g., Project\\BSS)
                  </p>
                </div>
                <div className="space-y-2">
                  <Label htmlFor="iterationPath">Iteration Path</Label>
                  <Input
                    id="iterationPath"
                    placeholder="Project\\Iteration"
                    value={configuration.iterationPath}
                    onChange={(e) =>
                      setConfiguration({
                        ...configuration,
                        iterationPath: e.target.value,
                      })
                    }
                  />
                  <p className="text-xs text-gray-500">
                    Default iteration path for work items (e.g., Project\\Sprint 1)
                  </p>
                </div>
              </div>
            </CardContent>
          </Card>
        </TabsContent>

        {/* Authentication Configuration */}
        <TabsContent value="authentication" className="space-y-6">
          <Card>
            <CardHeader>
              <CardTitle className="flex items-center space-x-2">
                <Shield className="h-5 w-5" />
                <span>Authentication Settings</span>
              </CardTitle>
              <CardDescription>
                Configure authentication method for Azure DevOps API access
              </CardDescription>
            </CardHeader>
            <CardContent className="space-y-4">
              <div className="space-y-2">
                <Label htmlFor="authType">Authentication Type</Label>
                <Select
                  value={configuration.authentication.type}
                  onValueChange={(value: 'PAT' | 'OAuth') =>
                    setConfiguration({
                      ...configuration,
                      authentication: {
                        ...configuration.authentication,
                        type: value,
                      },
                    })
                  }
                >
                  <SelectTrigger>
                    <SelectValue />
                  </SelectTrigger>
                  <SelectContent>
                    <SelectItem value="PAT">Personal Access Token (PAT)</SelectItem>
                    <SelectItem value="OAuth">OAuth 2.0</SelectItem>
                  </SelectContent>
                </Select>
              </div>

              {configuration.authentication.type === 'PAT' ? (
                <div className="space-y-2">
                  <Label htmlFor="token">Personal Access Token</Label>
                  <div className="relative">
                    <Input
                      id="token"
                      type={showToken ? 'text' : 'password'}
                      placeholder="Enter your PAT token"
                      value={configuration.authentication.token || ''}
                      onChange={(e) =>
                        setConfiguration({
                          ...configuration,
                          authentication: {
                            ...configuration.authentication,
                            token: e.target.value,
                          },
                        })
                      }
                    />
                    <Button
                      type="button"
                      variant="ghost"
                      size="sm"
                      className="absolute right-0 top-0 h-full px-3"
                      onClick={() => setShowToken(!showToken)}
                    >
                      {showToken ? <EyeOff className="h-4 w-4" /> : <Eye className="h-4 w-4" />}
                    </Button>
                  </div>
                  <p className="text-xs text-gray-500">
                    Generate a PAT with Work Items (Read & Write) permissions
                  </p>
                </div>
              ) : (
                <div className="grid grid-cols-1 gap-4 md:grid-cols-2">
                  <div className="space-y-2">
                    <Label htmlFor="clientId">Client ID</Label>
                    <Input
                      id="clientId"
                      placeholder="Enter OAuth Client ID"
                      value={configuration.authentication.clientId || ''}
                      onChange={(e) =>
                        setConfiguration({
                          ...configuration,
                          authentication: {
                            ...configuration.authentication,
                            clientId: e.target.value,
                          },
                        })
                      }
                    />
                  </div>
                  <div className="space-y-2">
                    <Label htmlFor="clientSecret">Client Secret</Label>
                    <Input
                      id="clientSecret"
                      type="password"
                      placeholder="Enter OAuth Client Secret"
                      value={configuration.authentication.clientSecret || ''}
                      onChange={(e) =>
                        setConfiguration({
                          ...configuration,
                          authentication: {
                            ...configuration.authentication,
                            clientSecret: e.target.value,
                          },
                        })
                      }
                    />
                  </div>
                </div>
              )}

              {authStatus && (
                <div className="rounded-lg bg-gray-50 p-4">
                  <h4 className="mb-2 font-medium">Connection Status</h4>
                  <div className="space-y-1 text-sm">
                    <div>Organization: {authStatus.organization}</div>
                    <div>Project: {authStatus.project}</div>
                    <div>User: {authStatus.user}</div>
                    <div>Permissions: {authStatus.permissions.join(', ')}</div>
                    <div>Last Checked: {new Date(authStatus.lastChecked).toLocaleString()}</div>
                  </div>
                </div>
              )}
            </CardContent>
          </Card>
        </TabsContent>

        {/* Field Mapping Configuration */}
        <TabsContent value="mapping" className="space-y-6">
          <Card>
            <CardHeader>
              <CardTitle className="flex items-center space-x-2">
                <Link className="h-5 w-5" />
                <span>Custom Field Mapping</span>
              </CardTitle>
              <CardDescription>
                Configure custom field mappings for TMF-specific data
              </CardDescription>
            </CardHeader>
            <CardContent className="space-y-4">
              <div className="grid grid-cols-1 gap-4 md:grid-cols-2">
                <div className="space-y-2">
                  <Label htmlFor="tmfLevel">TMF Level Field</Label>
                  <Input
                    id="tmfLevel"
                    placeholder="Custom.TMFLevel"
                    value={configuration.customFields.tmfLevel}
                    onChange={(e) =>
                      setConfiguration({
                        ...configuration,
                        customFields: {
                          ...configuration.customFields,
                          tmfLevel: e.target.value,
                        },
                      })
                    }
                  />
                </div>
                <div className="space-y-2">
                  <Label htmlFor="domainId">Domain ID Field</Label>
                  <Input
                    id="domainId"
                    placeholder="Custom.DomainId"
                    value={configuration.customFields.domainId}
                    onChange={(e) =>
                      setConfiguration({
                        ...configuration,
                        customFields: {
                          ...configuration.customFields,
                          domainId: e.target.value,
                        },
                      })
                    }
                  />
                </div>
                <div className="space-y-2">
                  <Label htmlFor="capabilityId">Capability ID Field</Label>
                  <Input
                    id="capabilityId"
                    placeholder="Custom.CapabilityId"
                    value={configuration.customFields.capabilityId}
                    onChange={(e) =>
                      setConfiguration({
                        ...configuration,
                        customFields: {
                          ...configuration.customFields,
                          capabilityId: e.target.value,
                        },
                      })
                    }
                  />
                </div>
                <div className="space-y-2">
                  <Label htmlFor="requirementId">Requirement ID Field</Label>
                  <Input
                    id="requirementId"
                    placeholder="Custom.RequirementId"
                    value={configuration.customFields.requirementId}
                    onChange={(e) =>
                      setConfiguration({
                        ...configuration,
                        customFields: {
                          ...configuration.customFields,
                          requirementId: e.target.value,
                        },
                      })
                    }
                  />
                </div>
                <div className="space-y-2">
                  <Label htmlFor="projectId">Project ID Field</Label>
                  <Input
                    id="projectId"
                    placeholder="Custom.ProjectId"
                    value={configuration.customFields.projectId}
                    onChange={(e) =>
                      setConfiguration({
                        ...configuration,
                        customFields: {
                          ...configuration.customFields,
                          projectId: e.target.value,
                        },
                      })
                    }
                  />
                </div>
                <div className="space-y-2">
                  <Label htmlFor="customer">Customer Field</Label>
                  <Input
                    id="customer"
                    placeholder="Custom.Customer"
                    value={configuration.customFields.customer}
                    onChange={(e) =>
                      setConfiguration({
                        ...configuration,
                        customFields: {
                          ...configuration.customFields,
                          customer: e.target.value,
                        },
                      })
                    }
                  />
                </div>
              </div>
            </CardContent>
          </Card>

          <Card>
            <CardHeader>
              <CardTitle className="flex items-center space-x-2">
                <FileText className="h-5 w-5" />
                <span>Template Settings</span>
              </CardTitle>
              <CardDescription>Configure work item templates for different types</CardDescription>
            </CardHeader>
            <CardContent className="space-y-4">
              <div className="grid grid-cols-1 gap-4 md:grid-cols-2">
                <div className="space-y-2">
                  <Label htmlFor="epicTemplate">Epic Template</Label>
                  <Input
                    id="epicTemplate"
                    placeholder="Epic template name"
                    value={configuration.mapping.epicTemplate}
                    onChange={(e) =>
                      setConfiguration({
                        ...configuration,
                        mapping: {
                          ...configuration.mapping,
                          epicTemplate: e.target.value,
                        },
                      })
                    }
                  />
                </div>
                <div className="space-y-2">
                  <Label htmlFor="featureTemplate">Feature Template</Label>
                  <Input
                    id="featureTemplate"
                    placeholder="Feature template name"
                    value={configuration.mapping.featureTemplate}
                    onChange={(e) =>
                      setConfiguration({
                        ...configuration,
                        mapping: {
                          ...configuration.mapping,
                          featureTemplate: e.target.value,
                        },
                      })
                    }
                  />
                </div>
                <div className="space-y-2">
                  <Label htmlFor="userStoryTemplate">User Story Template</Label>
                  <Input
                    id="userStoryTemplate"
                    placeholder="User Story template name"
                    value={configuration.mapping.userStoryTemplate}
                    onChange={(e) =>
                      setConfiguration({
                        ...configuration,
                        mapping: {
                          ...configuration.mapping,
                          userStoryTemplate: e.target.value,
                        },
                      })
                    }
                  />
                </div>
                <div className="space-y-2">
                  <Label htmlFor="taskTemplate">Task Template</Label>
                  <Input
                    id="taskTemplate"
                    placeholder="Task template name"
                    value={configuration.mapping.taskTemplate}
                    onChange={(e) =>
                      setConfiguration({
                        ...configuration,
                        mapping: {
                          ...configuration.mapping,
                          taskTemplate: e.target.value,
                        },
                      })
                    }
                  />
                </div>
              </div>
            </CardContent>
          </Card>
        </TabsContent>

        {/* Logs and Debug */}
        <TabsContent value="logs" className="space-y-6">
          <Card>
            <CardHeader>
              <CardTitle className="flex items-center space-x-2">
                <Terminal className="h-5 w-5" />
                <span>Integration Logs</span>
              </CardTitle>
              <CardDescription>
                View detailed logs and debug information for ADO integration
              </CardDescription>
            </CardHeader>
            <CardContent>
              <div className="space-y-4">
                <div className="flex items-center justify-between">
                  <h4 className="font-medium">Service Logs</h4>
                  <Button
                    variant="outline"
                    size="sm"
                    onClick={handleClearLogs}
                    className="flex items-center space-x-2"
                  >
                    <RefreshCw className="h-4 w-4" />
                    <span>Clear Logs</span>
                  </Button>
                </div>
                <div className="max-h-64 space-y-2 overflow-y-auto">
                  {logs.length === 0 ? (
                    <p className="text-sm text-gray-500">No logs available</p>
                  ) : (
                    logs
                      .slice(-20)
                      .reverse()
                      .map((log) => (
                        <div key={log.id} className="rounded bg-gray-50 p-2 text-sm">
                          <div className="flex items-center justify-between">
                            <span className="font-mono text-xs text-gray-500">
                              {new Date(log.timestamp).toLocaleTimeString()}
                            </span>
                            <Badge
                              variant={
                                log.level === 'error'
                                  ? 'destructive'
                                  : log.level === 'warning'
                                    ? 'secondary'
                                    : 'default'
                              }
                            >
                              {log.level.toUpperCase()}
                            </Badge>
                          </div>
                          <div className="mt-1">{log.message}</div>
                          {log.details && (
                            <details className="mt-1">
                              <summary className="cursor-pointer text-xs text-gray-600">
                                Details
                              </summary>
                              <pre className="mt-1 overflow-x-auto rounded bg-gray-100 p-2 text-xs">
                                {JSON.stringify(log.details, null, 2)}
                              </pre>
                            </details>
                          )}
                        </div>
                      ))
                  )}
                </div>
              </div>
            </CardContent>
          </Card>

          <Card>
            <CardHeader>
              <CardTitle className="flex items-center space-x-2">
                <Activity className="h-5 w-5" />
                <span>Notifications</span>
              </CardTitle>
              <CardDescription>View system notifications and alerts</CardDescription>
            </CardHeader>
            <CardContent>
              <div className="space-y-4">
                <div className="flex items-center justify-between">
                  <h4 className="font-medium">System Notifications</h4>
                  <Button
                    variant="outline"
                    size="sm"
                    onClick={handleClearNotifications}
                    className="flex items-center space-x-2"
                  >
                    <RefreshCw className="h-4 w-4" />
                    <span>Clear Notifications</span>
                  </Button>
                </div>
                <div className="max-h-64 space-y-2 overflow-y-auto">
                  {notifications.length === 0 ? (
                    <p className="text-sm text-gray-500">No notifications available</p>
                  ) : (
                    notifications
                      .slice(-10)
                      .reverse()
                      .map((notification) => (
                        <div
                          key={notification.id}
                          className={`rounded border-l-4 p-3 ${
                            notification.type === 'error'
                              ? 'border-red-500 bg-red-50'
                              : notification.type === 'warning'
                                ? 'border-yellow-500 bg-yellow-50'
                                : notification.type === 'success'
                                  ? 'border-green-500 bg-green-50'
                                  : 'border-blue-500 bg-blue-50'
                          }`}
                        >
                          <div className="flex items-center justify-between">
                            <h5 className="font-medium">{notification.title}</h5>
                            <span className="text-xs text-gray-500">
                              {new Date(notification.timestamp).toLocaleTimeString()}
                            </span>
                          </div>
                          <p className="mt-1 text-sm">{notification.message}</p>
                        </div>
                      ))
                  )}
                </div>
              </div>
            </CardContent>
          </Card>
        </TabsContent>
      </Tabs>

      {/* Footer Actions */}
      <Card>
        <CardFooter className="flex items-center justify-between">
          <div className="flex items-center space-x-2">
            <Info className="h-4 w-4 text-blue-500" />
            <span className="text-sm text-gray-600">
              Configuration changes are saved automatically when you test the connection
            </span>
          </div>
          <div className="flex items-center space-x-2">
            <Button
              variant="outline"
              onClick={loadConfiguration}
              className="flex items-center space-x-2"
            >
              <RefreshCw className="h-4 w-4" />
              <span>Reload</span>
            </Button>
            <Button
              onClick={handleSave}
              disabled={isLoading}
              className="flex items-center space-x-2"
            >
              <Save className="h-4 w-4" />
              <span>{isLoading ? 'Saving...' : 'Save Configuration'}</span>
            </Button>
          </div>
        </CardFooter>
      </Card>
    </div>
  );
}<|MERGE_RESOLUTION|>--- conflicted
+++ resolved
@@ -1,11 +1,7 @@
 'use client';
 
 import { useState, useEffect, useCallback } from 'react';
-<<<<<<< HEAD
-import { ADOConfiguration, ADOAuthStatus, ADOIntegrationLogEntry, ADONotification } from '@/types/ado';
-=======
 import { ADOConfiguration, ADOAuthStatus } from '@/types/ado';
->>>>>>> 5567ac12
 import { adoService } from '@/lib/ado-service';
 import { Button } from '@/components/ui/button';
 import {
@@ -79,19 +75,11 @@
   const [isLoading, setIsLoading] = useState(false);
   const [isTesting, setIsTesting] = useState(false);
   const [showToken, setShowToken] = useState(false);
-  const [logs, setLogs] = useState<ADOIntegrationLogEntry[]>([]);
-  const [notifications, setNotifications] = useState<ADONotification[]>([]);
+  const [logs, setLogs] = useState<any[]>([]);
+  const [notifications, setNotifications] = useState<any[]>([]);
   const [activeTab, setActiveTab] = useState('general');
 
-<<<<<<< HEAD
-  useEffect(() => {
-    loadConfiguration();
-    loadLogs();
-    loadNotifications();
-  }, [loadConfiguration]);
-=======
   const toast = useToast();
->>>>>>> 5567ac12
 
   const loadConfiguration = useCallback(async () => {
     try {
@@ -105,15 +93,12 @@
       toast.showError('Failed to load configuration');
     }
   }, [toast]);
-<<<<<<< HEAD
-=======
 
   useEffect(() => {
     loadConfiguration();
     loadLogs();
     loadNotifications();
   }, [toast, loadConfiguration]);
->>>>>>> 5567ac12
 
   const loadLogs = () => {
     const serviceLogs = adoService.getLogs();
