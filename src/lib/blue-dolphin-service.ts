--- conflicted
+++ resolved
@@ -11,14 +11,8 @@
   ODataResponse,
   BlueDolphinConfig,
   SyncResult,
-<<<<<<< HEAD
-  SyncOperation
-} from '@/types/blue-dolphin';
-import { TMFOdaDomain, TMFOdaCapability, SpecSyncItem } from '@/types';
-=======
   SyncOperation,
 } from '../types/blue-dolphin';
->>>>>>> 5567ac12
 
 export abstract class BlueDolphinBaseService {
   protected baseUrl: string;
@@ -68,7 +62,7 @@
     return response.json();
   }
 
-  protected buildQueryParams(params: Record<string, string | number | boolean | undefined>): string {
+  protected buildQueryParams(params: Record<string, any>): string {
     const searchParams = new URLSearchParams();
 
     Object.entries(params).forEach(([key, value]) => {
@@ -535,12 +529,7 @@
     top?: number;
     skip?: number;
     moreColumns?: boolean;
-<<<<<<< HEAD
-  }): Promise<ODataResponse<Record<string, unknown>>> {
-    
-=======
   }): Promise<ODataResponse<any>> {
->>>>>>> 5567ac12
     const queryParams = new URLSearchParams();
 
     // Add MoreColumns parameter if enabled
@@ -562,7 +551,7 @@
     if (options.skip) queryParams.append('$skip', options.skip.toString());
 
     const endpoint = `${options.endpoint}${queryParams.toString() ? `?${queryParams.toString()}` : ''}`;
-    return this.odataRequest<ODataResponse<Record<string, unknown>>>(endpoint);
+    return this.odataRequest<ODataResponse<any>>(endpoint);
   }
 
   // Domain operations
@@ -693,14 +682,7 @@
     return this.odataRequest<number>(endpoint);
   }
 
-  private buildODataQueryParams(options: {
-    filter?: string;
-    select?: string[];
-    orderby?: string;
-    top?: number;
-    skip?: number;
-    expand?: string[];
-  }): string {
+  private buildODataQueryParams(options: Record<string, any>): string {
     const params: string[] = [];
 
     if (options.filter) params.push(`$filter=${encodeURIComponent(options.filter)}`);
@@ -726,7 +708,7 @@
   }
 
   // Sync TMF domains from E2E to Blue Dolphin
-  async syncDomainsToBlueDolphin(domains: TMFOdaDomain[]): Promise<SyncResult> {
+  async syncDomainsToBlueDolphin(domains: any[]): Promise<SyncResult> {
     const operations: SyncOperation[] = [];
     const errors: string[] = [];
     let syncedCount = 0;
@@ -778,14 +760,7 @@
   }
 
   // Sync capabilities from E2E to Blue Dolphin
-<<<<<<< HEAD
-  async syncCapabilitiesToBlueDolphin(
-    domainId: string,
-    capabilities: TMFOdaCapability[]
-  ): Promise<SyncResult> {
-=======
   async syncCapabilitiesToBlueDolphin(domainId: string, capabilities: any[]): Promise<SyncResult> {
->>>>>>> 5567ac12
     const operations: SyncOperation[] = [];
     const errors: string[] = [];
     let syncedCount = 0;
@@ -843,13 +818,7 @@
   }
 
   // Sync requirements from SpecSync to Blue Dolphin
-<<<<<<< HEAD
-  async syncRequirementsToBlueDolphin(
-    requirements: SpecSyncItem[]
-  ): Promise<SyncResult> {
-=======
   async syncRequirementsToBlueDolphin(requirements: any[]): Promise<SyncResult> {
->>>>>>> 5567ac12
     const operations: SyncOperation[] = [];
     const errors: string[] = [];
     let syncedCount = 0;
@@ -906,7 +875,7 @@
   }
 
   // Get domains from Blue Dolphin and map to E2E format
-  async getDomainsFromBlueDolphin(): Promise<TMFOdaDomain[]> {
+  async getDomainsFromBlueDolphin(): Promise<any[]> {
     const response = await this.odataService.getDomains({
       filter: "Type eq 'TMF_ODA_DOMAIN' and Status eq 'ACTIVE'",
       expand: ['Capabilities'],
@@ -916,20 +885,6 @@
       id: domain.id,
       name: domain.name,
       description: domain.description,
-<<<<<<< HEAD
-      capabilities: ((domain as BlueDolphinDomain & { Capabilities?: BlueDolphinCapability[] }).Capabilities?.map((cap: BlueDolphinCapability) => ({
-        id: cap.id,
-        name: cap.name,
-        description: cap.description,
-        domainId: cap.domainId,
-        isSelected: false,
-        createdAt: cap.createdAt,
-        updatedAt: cap.updatedAt,
-      })) || []) as TMFOdaCapability[],
-      isSelected: false,
-      createdAt: domain.createdAt,
-      updatedAt: domain.updatedAt,
-=======
       capabilities:
         (domain as any).Capabilities?.map((cap: any) => ({
           id: cap.id,
@@ -944,7 +899,6 @@
           },
           complexityFactors: {},
         })) || [],
->>>>>>> 5567ac12
     }));
   }
 }
