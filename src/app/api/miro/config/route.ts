--- conflicted
+++ resolved
@@ -1,31 +1,10 @@
 import { NextRequest, NextResponse } from 'next/server';
 
-<<<<<<< HEAD
-interface MiroConfig {
-  clientId: string;
-  clientSecret: string;
-  redirectUri: string;
-  scopes: string[];
-}
-
-// Global declaration for Miro configuration
-// Using const for global augmentation as required by ESLint
-declare global {
-  const miroConfig: MiroConfig | undefined;
-}
-
-export async function GET(_request: NextRequest) {
-  try {
-    // This endpoint shows the current server-side configuration status
-    const serverConfig = global.miroConfig;
-    
-=======
 export async function GET(_request: NextRequest) {
   try {
     // This endpoint shows the current server-side configuration status
     const serverConfig = (global as any).miroConfig;
 
->>>>>>> 5567ac12
     return NextResponse.json({
       message: 'Miro configuration endpoint status',
       method: 'GET',
@@ -70,7 +49,7 @@
       );
     }
 
-    global.miroConfig = {
+    (global as any).miroConfig = {
       clientId: config.clientId,
       clientSecret: config.clientSecret,
       redirectUri: config.redirectUri,
